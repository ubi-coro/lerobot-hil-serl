--- conflicted
+++ resolved
@@ -58,9 +58,7 @@
 
 @pytest.fixture(scope="session")
 def img_tensor_factory():
-    def _create_img_tensor(
-        height=100, width=100, channels=3, dtype=torch.float32
-    ) -> torch.Tensor:
+    def _create_img_tensor(height=100, width=100, channels=3, dtype=torch.float32) -> torch.Tensor:
         return torch.rand((channels, height, width), dtype=dtype)
 
     return _create_img_tensor
@@ -68,14 +66,10 @@
 
 @pytest.fixture(scope="session")
 def img_array_factory():
-    def _create_img_array(
-        height=100, width=100, channels=3, dtype=np.uint8
-    ) -> np.ndarray:
+    def _create_img_array(height=100, width=100, channels=3, dtype=np.uint8) -> np.ndarray:
         if np.issubdtype(dtype, np.unsignedinteger):
             # Int array in [0, 255] range
-            img_array = np.random.randint(
-                0, 256, size=(height, width, channels), dtype=dtype
-            )
+            img_array = np.random.randint(0, 256, size=(height, width, channels), dtype=dtype)
         elif np.issubdtype(dtype, np.floating):
             # Float array in [0, 1] range
             img_array = np.random.rand(height, width, channels).astype(dtype)
@@ -104,13 +98,10 @@
     ) -> dict:
         if use_videos:
             camera_ft = {
-                key: {"dtype": "video", **ft, **DUMMY_VIDEO_INFO}
-                for key, ft in camera_features.items()
+                key: {"dtype": "video", **ft, **DUMMY_VIDEO_INFO} for key, ft in camera_features.items()
             }
         else:
-            camera_ft = {
-                key: {"dtype": "image", **ft} for key, ft in camera_features.items()
-            }
+            camera_ft = {key: {"dtype": "image", **ft} for key, ft in camera_features.items()}
         return {
             **motor_features,
             **camera_ft,
@@ -231,9 +222,7 @@
         if total_episodes <= 0 or total_frames <= 0:
             raise ValueError("num_episodes and total_length must be positive integers.")
         if total_frames < total_episodes:
-            raise ValueError(
-                "total_length must be greater than or equal to num_episodes."
-            )
+            raise ValueError("total_length must be greater than or equal to num_episodes.")
 
         if not tasks:
             min_tasks = 2 if multi_task else 1
@@ -241,14 +230,10 @@
             tasks = tasks_factory(total_tasks)
 
         if total_episodes < len(tasks) and not multi_task:
-            raise ValueError(
-                "The number of tasks should be less than the number of episodes."
-            )
+            raise ValueError("The number of tasks should be less than the number of episodes.")
 
         # Generate random lengths that sum up to total_length
-        lengths = np.random.multinomial(
-            total_frames, [1 / total_episodes] * total_episodes
-        ).tolist()
+        lengths = np.random.multinomial(total_frames, [1 / total_episodes] * total_episodes).tolist()
 
         tasks_list = [task_dict["task"] for task_dict in tasks.values()]
         num_tasks_available = len(tasks_list)
@@ -256,13 +241,9 @@
         episodes = {}
         remaining_tasks = tasks_list.copy()
         for ep_idx in range(total_episodes):
-            num_tasks_in_episode = (
-                random.randint(1, min(3, num_tasks_available)) if multi_task else 1
-            )
+            num_tasks_in_episode = random.randint(1, min(3, num_tasks_available)) if multi_task else 1
             tasks_to_sample = remaining_tasks if remaining_tasks else tasks_list
-            episode_tasks = random.sample(
-                tasks_to_sample, min(num_tasks_in_episode, len(tasks_to_sample))
-            )
+            episode_tasks = random.sample(tasks_to_sample, min(num_tasks_in_episode, len(tasks_to_sample)))
             if remaining_tasks:
                 for task in episode_tasks:
                     remaining_tasks.remove(task)
@@ -279,9 +260,7 @@
 
 
 @pytest.fixture(scope="session")
-def hf_dataset_factory(
-    features_factory, tasks_factory, episodes_factory, img_array_factory
-):
+def hf_dataset_factory(features_factory, tasks_factory, episodes_factory, img_array_factory):
     def _create_hf_dataset(
         features: dict | None = None,
         tasks: list[dict] | None = None,
@@ -299,19 +278,9 @@
         frame_index_col = np.array([], dtype=np.int64)
         episode_index_col = np.array([], dtype=np.int64)
         task_index = np.array([], dtype=np.int64)
-<<<<<<< HEAD
-        for ep_dict in episodes:
-            timestamp_col = np.concatenate(
-                (timestamp_col, np.arange(ep_dict["length"]) / fps)
-            )
-            frame_index_col = np.concatenate(
-                (frame_index_col, np.arange(ep_dict["length"], dtype=int))
-            )
-=======
         for ep_dict in episodes.values():
             timestamp_col = np.concatenate((timestamp_col, np.arange(ep_dict["length"]) / fps))
             frame_index_col = np.concatenate((frame_index_col, np.arange(ep_dict["length"], dtype=int)))
->>>>>>> dc1548fe
             episode_index_col = np.concatenate(
                 (
                     episode_index_col,
@@ -319,9 +288,7 @@
                 )
             )
             ep_task_index = get_task_index(tasks, ep_dict["tasks"][0])
-            task_index = np.concatenate(
-                (task_index, np.full(ep_dict["length"], ep_task_index, dtype=int))
-            )
+            task_index = np.concatenate((task_index, np.full(ep_dict["length"], ep_task_index, dtype=int)))
 
         index_col = np.arange(len(episode_index_col))
 
@@ -333,9 +300,7 @@
                     for _ in range(len(index_col))
                 ]
             elif ft["shape"][0] > 1 and ft["dtype"] != "video":
-                robot_cols[key] = np.random.random(
-                    (len(index_col), ft["shape"][0])
-                ).astype(ft["dtype"])
+                robot_cols[key] = np.random.random((len(index_col), ft["shape"][0])).astype(ft["dtype"])
 
         hf_features = get_hf_features_from_features(features)
         dataset = datasets.Dataset.from_dict(
@@ -403,21 +368,10 @@
                 "lerobot.common.datasets.lerobot_dataset.snapshot_download"
             ) as mock_snapshot_download_patch,
         ):
-<<<<<<< HEAD
-            mock_get_hub_safe_version_patch.side_effect = (
-                lambda repo_id, version: version
-            )
-            mock_snapshot_download_patch.side_effect = mock_snapshot_download
-
-            return LeRobotDatasetMetadata(
-                repo_id=repo_id, root=root, local_files_only=local_files_only
-            )
-=======
             mock_get_safe_version_patch.side_effect = lambda repo_id, version: version
             mock_snapshot_download_patch.side_effect = mock_snapshot_download
 
             return LeRobotDatasetMetadata(repo_id=repo_id, root=root)
->>>>>>> dc1548fe
 
     return _create_lerobot_dataset_metadata
 
@@ -468,9 +422,7 @@
                 multi_task=multi_task,
             )
         if not hf_dataset:
-            hf_dataset = hf_dataset_factory(
-                tasks=tasks, episodes=episode_dicts, fps=info["fps"]
-            )
+            hf_dataset = hf_dataset_factory(tasks=tasks, episodes=episode_dicts, fps=info["fps"])
 
         mock_snapshot_download = mock_snapshot_download_factory(
             info=info,
@@ -490,14 +442,8 @@
             episodes=episode_dicts,
         )
         with (
-<<<<<<< HEAD
-            patch(
-                "lerobot.common.datasets.lerobot_dataset.LeRobotDatasetMetadata"
-            ) as mock_metadata_patch,
-=======
             patch("lerobot.common.datasets.lerobot_dataset.LeRobotDatasetMetadata") as mock_metadata_patch,
             patch("lerobot.common.datasets.lerobot_dataset.get_safe_version") as mock_get_safe_version_patch,
->>>>>>> dc1548fe
             patch(
                 "lerobot.common.datasets.lerobot_dataset.snapshot_download"
             ) as mock_snapshot_download_patch,
