# Copyright 2024 The HuggingFace Inc. team. All rights reserved.
#
# Licensed under the Apache License, Version 2.0 (the "License");
# you may not use this file except in compliance with the License.
# You may obtain a copy of the License at
#
#     http://www.apache.org/licenses/LICENSE-2.0
#
# Unless required by applicable law or agreed to in writing, software
# distributed under the License is distributed on an "AS IS" BASIS,
# WITHOUT WARRANTIES OR CONDITIONS OF ANY KIND, either express or implied.
# See the License for the specific language governing permissions and
# limitations under the License.
from pathlib import Path

import datasets
import pytest
from huggingface_hub.utils import filter_repo_objects

from lerobot.common.datasets.utils import (
    EPISODES_PATH,
<<<<<<< HEAD
=======
    EPISODES_STATS_PATH,
>>>>>>> dc1548fe
    INFO_PATH,
    STATS_PATH,
    TASKS_PATH,
)
from tests.fixtures.constants import LEROBOT_TEST_DIR


@pytest.fixture(scope="session")
def mock_snapshot_download_factory(
    info_factory,
    info_path,
    stats_factory,
    stats_path,
    episodes_stats_factory,
    episodes_stats_path,
    tasks_factory,
    tasks_path,
    episodes_factory,
    episode_path,
    single_episode_parquet_path,
    hf_dataset_factory,
):
    """
    This factory allows to patch snapshot_download such that when called, it will create expected files rather
    than making calls to the hub api. Its design allows to pass explicitly files which you want to be created.
    """

    def _mock_snapshot_download_func(
        info: dict | None = None,
        stats: dict | None = None,
        episodes_stats: list[dict] | None = None,
        tasks: list[dict] | None = None,
        episodes: list[dict] | None = None,
        hf_dataset: datasets.Dataset | None = None,
    ):
        if not info:
            info = info_factory()
        if not stats:
            stats = stats_factory(features=info["features"])
        if not episodes_stats:
            episodes_stats = episodes_stats_factory(
                features=info["features"], total_episodes=info["total_episodes"]
            )
        if not tasks:
            tasks = tasks_factory(total_tasks=info["total_tasks"])
        if not episodes:
            episodes = episodes_factory(
                total_episodes=info["total_episodes"],
                total_frames=info["total_frames"],
                tasks=tasks,
            )
        if not hf_dataset:
            hf_dataset = hf_dataset_factory(
                tasks=tasks, episodes=episodes, fps=info["fps"]
            )

        def _extract_episode_index_from_path(fpath: str) -> int:
            path = Path(fpath)
            if path.suffix == ".parquet" and path.stem.startswith("episode_"):
                episode_index = int(
                    path.stem[len("episode_") :]
                )  # 'episode_000000' -> 0
                return episode_index
            else:
                return None

        def _mock_snapshot_download(
            repo_id: str,
            local_dir: str | Path | None = None,
            allow_patterns: str | list[str] | None = None,
            ignore_patterns: str | list[str] | None = None,
            *args,
            **kwargs,
        ) -> str:
            if not local_dir:
                local_dir = LEROBOT_TEST_DIR

            # List all possible files
            all_files = []
            meta_files = [
                INFO_PATH,
                STATS_PATH,
                EPISODES_STATS_PATH,
                TASKS_PATH,
                EPISODES_PATH,
            ]
            all_files.extend(meta_files)

            data_files = []
            for episode_dict in episodes.values():
                ep_idx = episode_dict["episode_index"]
                ep_chunk = ep_idx // info["chunks_size"]
                data_path = info["data_path"].format(
                    episode_chunk=ep_chunk, episode_index=ep_idx
                )
                data_files.append(data_path)
            all_files.extend(data_files)

            allowed_files = filter_repo_objects(
                all_files,
                allow_patterns=allow_patterns,
                ignore_patterns=ignore_patterns,
            )

            # Create allowed files
            for rel_path in allowed_files:
                if rel_path.startswith("data/"):
                    episode_index = _extract_episode_index_from_path(rel_path)
                    if episode_index is not None:
                        _ = single_episode_parquet_path(
                            local_dir, episode_index, hf_dataset, info
                        )
                if rel_path == INFO_PATH:
                    _ = info_path(local_dir, info)
                elif rel_path == STATS_PATH:
                    _ = stats_path(local_dir, stats)
                elif rel_path == EPISODES_STATS_PATH:
                    _ = episodes_stats_path(local_dir, episodes_stats)
                elif rel_path == TASKS_PATH:
                    _ = tasks_path(local_dir, tasks)
                elif rel_path == EPISODES_PATH:
                    _ = episode_path(local_dir, episodes)
                else:
                    pass
            return str(local_dir)

        return _mock_snapshot_download

    return _mock_snapshot_download_func<|MERGE_RESOLUTION|>--- conflicted
+++ resolved
@@ -19,10 +19,7 @@
 
 from lerobot.common.datasets.utils import (
     EPISODES_PATH,
-<<<<<<< HEAD
-=======
     EPISODES_STATS_PATH,
->>>>>>> dc1548fe
     INFO_PATH,
     STATS_PATH,
     TASKS_PATH,
@@ -75,16 +72,12 @@
                 tasks=tasks,
             )
         if not hf_dataset:
-            hf_dataset = hf_dataset_factory(
-                tasks=tasks, episodes=episodes, fps=info["fps"]
-            )
+            hf_dataset = hf_dataset_factory(tasks=tasks, episodes=episodes, fps=info["fps"])
 
         def _extract_episode_index_from_path(fpath: str) -> int:
             path = Path(fpath)
             if path.suffix == ".parquet" and path.stem.startswith("episode_"):
-                episode_index = int(
-                    path.stem[len("episode_") :]
-                )  # 'episode_000000' -> 0
+                episode_index = int(path.stem[len("episode_") :])  # 'episode_000000' -> 0
                 return episode_index
             else:
                 return None
@@ -115,9 +108,7 @@
             for episode_dict in episodes.values():
                 ep_idx = episode_dict["episode_index"]
                 ep_chunk = ep_idx // info["chunks_size"]
-                data_path = info["data_path"].format(
-                    episode_chunk=ep_chunk, episode_index=ep_idx
-                )
+                data_path = info["data_path"].format(episode_chunk=ep_chunk, episode_index=ep_idx)
                 data_files.append(data_path)
             all_files.extend(data_files)
 
@@ -132,9 +123,7 @@
                 if rel_path.startswith("data/"):
                     episode_index = _extract_episode_index_from_path(rel_path)
                     if episode_index is not None:
-                        _ = single_episode_parquet_path(
-                            local_dir, episode_index, hf_dataset, info
-                        )
+                        _ = single_episode_parquet_path(local_dir, episode_index, hf_dataset, info)
                 if rel_path == INFO_PATH:
                     _ = info_path(local_dir, info)
                 elif rel_path == STATS_PATH:
