--- conflicted
+++ resolved
@@ -224,39 +224,6 @@
                 </p>
             </div>
 
-<<<<<<< HEAD
-            <table class="text-sm border-collapse border border-slate-700" x-show="currentFrameData">
-                <thead>
-                    <tr>
-                        <th></th>
-                        <template x-for="(_, colIndex) in Array.from({length: columns.length}, (_, index) => index)">
-                            <th class="border border-slate-700">
-                                <div class="flex gap-x-2 justify-between px-2">
-                                    <input type="checkbox" :checked="isColumnChecked(colIndex)"
-                                        @change="toggleColumn(colIndex)">
-                                    <p x-text="`${columns[colIndex].key}`"></p>
-                                </div>
-                            </th>
-                        </template>
-                    </tr>
-                </thead>
-                <tbody>
-                    <template x-for="(row, rowIndex) in rows">
-                        <tr class="odd:bg-gray-800 even:bg-gray-900">
-                            <td class="border border-slate-700">
-                                <div class="flex gap-x-2 max-w-64 font-semibold px-1 break-all">
-                                    <input type="checkbox" :checked="isRowChecked(rowIndex)"
-                                        @change="toggleRow(rowIndex)">
-                                    <p x-text="`${rowLabels[rowIndex]}`"></p>
-                                </div>
-                            </td>
-                            <template x-for="(cell, colIndex) in row">
-                                <td x-show="cell" class="border border-slate-700">
-                                    <div class="flex gap-x-2 w-24 justify-between px-2" :class="{ 'hidden': cell.isNull }">
-                                        <input type="checkbox" x-model="cell.checked" @change="updateTableValues()">
-                                        <span x-text="`${!cell.isNull ? cell.value.toFixed(2) : null}`"
-                                            :style="`color: ${cell.color}`"></span>
-=======
             <div>
                 <table class="text-sm border-collapse border border-slate-700" x-show="currentFrameData">
                     <thead>
@@ -268,7 +235,6 @@
                                         <input type="checkbox" :checked="isColumnChecked(colIndex)"
                                             @change="toggleColumn(colIndex)">
                                         <p x-text="`${columns[colIndex].key}`"></p>
->>>>>>> dc1548fe
                                     </div>
                                 </th>
                             </template>
@@ -340,10 +306,6 @@
                 videosKeys: {{ videos_info | map(attribute='filename') | list | tojson }},
                 videosKeysSelected: [],
                 columns: {{ columns | tojson }},
-<<<<<<< HEAD
-                rowLabels: {{ columns | tojson }}.reduce((colA, colB) => colA.value.length > colB.value.length ? colA : colB).value,
-=======
->>>>>>> dc1548fe
 
                 // alpine initialization
                 init() {
