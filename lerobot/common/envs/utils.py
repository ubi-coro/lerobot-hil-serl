#!/usr/bin/env python

# Copyright 2024 The HuggingFace Inc. team. All rights reserved.
#
# Licensed under the Apache License, Version 2.0 (the "License");
# you may not use this file except in compliance with the License.
# You may obtain a copy of the License at
#
#     http://www.apache.org/licenses/LICENSE-2.0
#
# Unless required by applicable law or agreed to in writing, software
# distributed under the License is distributed on an "AS IS" BASIS,
# WITHOUT WARRANTIES OR CONDITIONS OF ANY KIND, either express or implied.
# See the License for the specific language governing permissions and
# limitations under the License.
import einops
import numpy as np
import torch
from torch import Tensor

from lerobot.common.envs.configs import EnvConfig
from lerobot.common.utils.utils import get_channel_first_image_shape
from lerobot.configs.types import FeatureType, PolicyFeature


def preprocess_observation(observations: dict[str, np.ndarray]) -> dict[str, Tensor]:
    # TODO(aliberts, rcadene): refactor this to use features from the environment (no hardcoding)
    """Convert environment observation to LeRobot format observation.
    Args:
        observation: Dictionary of observation batches from a Gym vector environment.
    Returns:
        Dictionary of observation batches with keys renamed to LeRobot format and values as tensors.
    """
    # map to expected inputs for the policy
    return_observations = {}
    # TODO: You have to merge all tensors from agent key and extra key
    # You don't keep sensor param key in the observation
    # And you keep sensor data rgb
    for key, img in observations.items():
        if "images" not in key:
            continue

<<<<<<< HEAD
        if img.ndim == 3:
            img = img.unsqueeze(0)
        # sanity check that images are channel last
        _, h, w, c = img.shape
        assert (
            c < h and c < w
        ), f"expect channel last images, but instead got {img.shape=}"

        # sanity check that images are uint8
        assert img.dtype == torch.uint8, f"expect torch.uint8, but instead {img.dtype=}"

        # convert to channel first of type float32 in range [0,1]
        img = einops.rearrange(img, "b h w c -> b c h w").contiguous()
        img = img.type(torch.float32)
        img /= 255

=======
        # TODO(aliberts, rcadene): use transforms.ToTensor()?
        if not torch.is_tensor(img):
            img = torch.from_numpy(img)

        if img.ndim == 3:
            img = img.unsqueeze(0)

        # sanity check that images are channel last
        _, h, w, c = img.shape
        assert c < h and c < w, f"expect channel last images, but instead got {img.shape=}"

        # sanity check that images are uint8
        assert img.dtype == torch.uint8, f"expect torch.uint8, but instead {img.dtype=}"

        # convert to channel first of type float32 in range [0,1]
        img = einops.rearrange(img, "b h w c -> b c h w").contiguous()
        img = img.type(torch.float32)
        img /= 255

>>>>>>> dc1548fe
        return_observations[key] = img
        # obs state agent qpos and qvel
        # image

    if "environment_state" in observations:
        return_observations["observation.environment_state"] = torch.from_numpy(
            observations["environment_state"]
        ).float()

    # TODO(rcadene): enable pixels only baseline with `obs_type="pixels"` in environment by removing
    # requirement for "agent_pos"
    # return_observations["observation.state"] = torch.from_numpy(observations["agent_pos"]).float()
    return_observations["observation.state"] = observations["observation.state"].float()
    return return_observations


<<<<<<< HEAD
=======
def env_to_policy_features(env_cfg: EnvConfig) -> dict[str, PolicyFeature]:
    # TODO(aliberts, rcadene): remove this hardcoding of keys and just use the nested keys as is
    # (need to also refactor preprocess_observation and externalize normalization from policies)
    policy_features = {}
    for key, ft in env_cfg.features.items():
        if ft.type is FeatureType.VISUAL:
            if len(ft.shape) != 3:
                raise ValueError(f"Number of dimensions of {key} != 3 (shape={ft.shape})")

            shape = get_channel_first_image_shape(ft.shape)
            feature = PolicyFeature(type=ft.type, shape=shape)
        else:
            feature = ft

        policy_key = env_cfg.features_map.get(key, key)
        policy_features[policy_key] = feature

    return policy_features


>>>>>>> dc1548fe
def preprocess_maniskill_observation(
    observations: dict[str, np.ndarray],
) -> dict[str, Tensor]:
    """Convert environment observation to LeRobot format observation.
    Args:
        observation: Dictionary of observation batches from a Gym vector environment.
    Returns:
        Dictionary of observation batches with keys renamed to LeRobot format and values as tensors.
    """
    # map to expected inputs for the policy
    return_observations = {}
    # TODO: You have to merge all tensors from agent key and extra key
    # You don't keep sensor param key in the observation
    # And you keep sensor data rgb
    q_pos = observations["agent"]["qpos"]
    q_vel = observations["agent"]["qvel"]
    tcp_pos = observations["extra"]["tcp_pose"]
    img = observations["sensor_data"]["base_camera"]["rgb"]

    _, h, w, c = img.shape
    assert c < h and c < w, f"expect channel last images, but instead got {img.shape=}"

    # sanity check that images are uint8
    assert img.dtype == torch.uint8, f"expect torch.uint8, but instead {img.dtype=}"

    # convert to channel first of type float32 in range [0,1]
    img = einops.rearrange(img, "b h w c -> b c h w").contiguous()
    img = img.type(torch.float32)
    img /= 255

    state = torch.cat([q_pos, q_vel, tcp_pos], dim=-1)

    return_observations["observation.image"] = img
    return_observations["observation.state"] = state
    return return_observations<|MERGE_RESOLUTION|>--- conflicted
+++ resolved
@@ -40,24 +40,6 @@
         if "images" not in key:
             continue
 
-<<<<<<< HEAD
-        if img.ndim == 3:
-            img = img.unsqueeze(0)
-        # sanity check that images are channel last
-        _, h, w, c = img.shape
-        assert (
-            c < h and c < w
-        ), f"expect channel last images, but instead got {img.shape=}"
-
-        # sanity check that images are uint8
-        assert img.dtype == torch.uint8, f"expect torch.uint8, but instead {img.dtype=}"
-
-        # convert to channel first of type float32 in range [0,1]
-        img = einops.rearrange(img, "b h w c -> b c h w").contiguous()
-        img = img.type(torch.float32)
-        img /= 255
-
-=======
         # TODO(aliberts, rcadene): use transforms.ToTensor()?
         if not torch.is_tensor(img):
             img = torch.from_numpy(img)
@@ -77,7 +59,6 @@
         img = img.type(torch.float32)
         img /= 255
 
->>>>>>> dc1548fe
         return_observations[key] = img
         # obs state agent qpos and qvel
         # image
@@ -94,8 +75,6 @@
     return return_observations
 
 
-<<<<<<< HEAD
-=======
 def env_to_policy_features(env_cfg: EnvConfig) -> dict[str, PolicyFeature]:
     # TODO(aliberts, rcadene): remove this hardcoding of keys and just use the nested keys as is
     # (need to also refactor preprocess_observation and externalize normalization from policies)
@@ -116,7 +95,6 @@
     return policy_features
 
 
->>>>>>> dc1548fe
 def preprocess_maniskill_observation(
     observations: dict[str, np.ndarray],
 ) -> dict[str, Tensor]:
