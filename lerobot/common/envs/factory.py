--- conflicted
+++ resolved
@@ -14,16 +14,8 @@
 # See the License for the specific language governing permissions and
 # limitations under the License.
 import importlib
-from collections import deque
 
 import gymnasium as gym
-<<<<<<< HEAD
-import numpy as np
-import torch
-from omegaconf import DictConfig
-# from mani_skill.utils import common
-=======
->>>>>>> dc1548fe
 
 from lerobot.common.envs.configs import AlohaEnv, EnvConfig, PushtEnv, XarmEnv
 
@@ -58,20 +50,7 @@
     if n_envs < 1:
         raise ValueError("`n_envs must be at least 1")
 
-<<<<<<< HEAD
-    if cfg.env.name == "real_world":
-        return
-
-    if "maniskill" in cfg.env.name:
-        env = make_maniskill_env(
-            cfg, n_envs if n_envs is not None else cfg.eval.batch_size
-        )
-        return env
-
-    package_name = f"gym_{cfg.env.name}"
-=======
     package_name = f"gym_{cfg.type}"
->>>>>>> dc1548fe
 
     try:
         importlib.import_module(package_name)
@@ -82,139 +61,9 @@
     gym_handle = f"{package_name}/{cfg.task}"
 
     # batched version of the env that returns an observation of shape (b, c)
-<<<<<<< HEAD
-    env_cls = (
-        gym.vector.AsyncVectorEnv
-        if cfg.eval.use_async_envs
-        else gym.vector.SyncVectorEnv
-    )
-=======
     env_cls = gym.vector.AsyncVectorEnv if use_async_envs else gym.vector.SyncVectorEnv
->>>>>>> dc1548fe
     env = env_cls(
         [lambda: gym.make(gym_handle, disable_env_checker=True, **cfg.gym_kwargs) for _ in range(n_envs)]
     )
 
-    return env
-
-
-def make_maniskill_env(
-    cfg: DictConfig, n_envs: int | None = None
-) -> gym.vector.VectorEnv | None:
-    """Make ManiSkill3 gym environment"""
-    from mani_skill.vector.wrappers.gymnasium import ManiSkillVectorEnv
-    import lerobot.scripts.server.one_dim_manipulator
-    from lerobot.scripts.server.one_dim_manipulator import (
-        StabilizingActionMaskingWrapper,
-        ManiSkillActionWrapper,
-        ManiSkillObservationWrapper,
-        ManiSkillCompat,
-        ManiSkillMultiplyActionWrapper,
-        RecordEpisode,
-        KeyboardControlWrapper
-    )
-
-    env = gym.make(
-        cfg.env.task,
-        obs_mode=cfg.env.obs,
-        control_mode=cfg.env.control_mode,
-        render_mode=cfg.env.render_mode,
-        sensor_configs=dict(width=cfg.env.image_size, height=cfg.env.image_size),
-        num_envs=n_envs,
-    )
-    env._max_episode_steps = env.max_episode_steps = (
-        50  # gym_utils.find_max_episode_steps_value(env)
-    )
-    if cfg.env.video_record.enabled:
-        env = RecordEpisode(
-            env,
-            output_dir=cfg.env.video_record.record_dir,
-            save_trajectory=True,
-            trajectory_name=cfg.env.video_record.trajectory_name,
-            save_video=True,
-            video_fps=30,
-        )
-    env = ManiSkillObservationWrapper(env, device=cfg.env.device)
-    env = ManiSkillVectorEnv(env, ignore_terminations=True)
-    env._max_episode_steps = env.max_episode_steps = (
-        50  # gym_utils.find_max_episode_steps_value(env)
-    )
-    env.unwrapped.metadata["render_fps"] = 20
-    #env = ManiSkillCompat(env)
-    env = ManiSkillActionWrapper(env)
-    env = ManiSkillMultiplyActionWrapper(env, multiply_factor=0.01)
-    #if cfg.env.task == "Reach1D-v0":
-    env = StabilizingActionMaskingWrapper(env, ref_pose=np.array([0.0, 0.0, 0.0, 0.0, 1.0, 0.0, 0.0]), ax=[0, 1])
-    #env = KeyboardControlWrapper(env, ax=[0, 1])
-
-    return env
-
-
-
-class PixelWrapper(gym.Wrapper):
-    """
-    Wrapper for pixel observations. Works with Maniskill vectorized environments
-    """
-
-    def __init__(self, cfg, env, num_envs, num_frames=3):
-        super().__init__(env)
-        self.cfg = cfg
-        self.env = env
-        self.observation_space = gym.spaces.Box(
-            low=0,
-            high=255,
-            shape=(num_envs, num_frames * 3, cfg.env.render_size, cfg.env.render_size),
-            dtype=np.uint8,
-        )
-        self._frames = deque([], maxlen=num_frames)
-        self._render_size = cfg.env.render_size
-
-    def _get_obs(self, obs):
-        frame = obs["sensor_data"]["base_camera"]["rgb"].cpu().permute(0, 3, 1, 2)
-        self._frames.append(frame)
-        return {
-            "pixels": torch.from_numpy(np.concatenate(self._frames, axis=1)).to(
-                self.env.device
-            )
-        }
-
-    def reset(self, seed):
-        obs, info = self.env.reset()  # (seed=seed)
-        for _ in range(self._frames.maxlen):
-            obs_frames = self._get_obs(obs)
-        return obs_frames, info
-
-    def step(self, action):
-        obs, reward, terminated, truncated, info = self.env.step(action)
-        return self._get_obs(obs), reward, terminated, truncated, info
-
-
-# TODO: Remove this
-class ConvertToLeRobotEnv(gym.Wrapper):
-    def __init__(self, env, num_envs):
-        super().__init__(env)
-
-    def reset(self, seed=None, options=None):
-        obs, info = self.env.reset(seed=seed, options={})
-        return self._get_obs(obs), info
-
-    def step(self, action):
-        obs, reward, terminated, truncated, info = self.env.step(action)
-        return self._get_obs(obs), reward, terminated, truncated, info
-
-    def _get_obs(self, observation):
-        sensor_data = observation.pop("sensor_data")
-        del observation["sensor_param"]
-        images = []
-        for cam_data in sensor_data.values():
-            images.append(cam_data["rgb"])
-
-        images = torch.concat(images, axis=-1)
-        # flatten the rest of the data which should just be state data
-        observation = common.flatten_state_dict(
-            observation, use_torch=True, device=self.base_env.device
-        )
-        ret = dict()
-        ret["state"] = observation
-        ret["pixels"] = images
-        return ret+    return env