#!/usr/bin/env python

# Copyright 2024 The HuggingFace Inc. team. All rights reserved.
#
# Licensed under the Apache License, Version 2.0 (the "License");
# you may not use this file except in compliance with the License.
# You may obtain a copy of the License at
#
#     http://www.apache.org/licenses/LICENSE-2.0
#
# Unless required by applicable law or agreed to in writing, software
# distributed under the License is distributed on an "AS IS" BASIS,
# WITHOUT WARRANTIES OR CONDITIONS OF ANY KIND, either express or implied.
# See the License for the specific language governing permissions and
# limitations under the License.

"""
This script will help you convert any LeRobot dataset already pushed to the hub from codebase version 1.6 to
2.0. You will be required to provide the 'tasks', which is a short but accurate description in plain English
for each of the task performed in the dataset. This will allow to easily train models with task-conditioning.

We support 3 different scenarios for these tasks (see instructions below):
    1. Single task dataset: all episodes of your dataset have the same single task.
    2. Single task episodes: the episodes of your dataset each contain a single task but they can differ from
      one episode to the next.
    3. Multi task episodes: episodes of your dataset may each contain several different tasks.


Can you can also provide a robot config .yaml file (not mandatory) to this script via the option
'--robot-config' so that it writes information about the robot (robot type, motors names) this dataset was
recorded with. For now, only Aloha/Koch type robots are supported with this option.


# 1. Single task dataset
If your dataset contains a single task, you can simply provide it directly via the CLI with the
'--single-task' option.

Examples:

```bash
python lerobot/common/datasets/v2/convert_dataset_v1_to_v2.py \
    --repo-id lerobot/aloha_sim_insertion_human_image \
    --single-task "Insert the peg into the socket." \
    --robot-config lerobot/configs/robot/aloha.yaml \
    --local-dir data
```

```bash
python lerobot/common/datasets/v2/convert_dataset_v1_to_v2.py \
    --repo-id aliberts/koch_tutorial \
    --single-task "Pick the Lego block and drop it in the box on the right." \
    --robot-config lerobot/configs/robot/koch.yaml \
    --local-dir data
```


# 2. Single task episodes
If your dataset is a multi-task dataset, you have two options to provide the tasks to this script:

- If your dataset already contains a language instruction column in its parquet file, you can simply provide
  this column's name with the '--tasks-col' arg.

    Example:

    ```bash
    python lerobot/common/datasets/v2/convert_dataset_v1_to_v2.py \
        --repo-id lerobot/stanford_kuka_multimodal_dataset \
        --tasks-col "language_instruction" \
        --local-dir data
    ```

- If your dataset doesn't contain a language instruction, you should provide the path to a .json file with the
  '--tasks-path' arg. This file should have the following structure where keys correspond to each
  episode_index in the dataset, and values are the language instruction for that episode.

    Example:

    ```json
    {
        "0": "Do something",
        "1": "Do something else",
        "2": "Do something",
        "3": "Go there",
        ...
    }
    ```

# 3. Multi task episodes
If you have multiple tasks per episodes, your dataset should contain a language instruction column in its
parquet file, and you must provide this column's name with the '--tasks-col' arg.

Example:

```bash
python lerobot/common/datasets/v2/convert_dataset_v1_to_v2.py \
    --repo-id lerobot/stanford_kuka_multimodal_dataset \
    --tasks-col "language_instruction" \
    --local-dir data
```
"""

import argparse
import contextlib
import filecmp
import json
import logging
import math
import shutil
import subprocess
import tempfile
from pathlib import Path

import datasets
import pyarrow.compute as pc
import pyarrow.parquet as pq
import torch
from datasets import Dataset
from huggingface_hub import HfApi
from huggingface_hub.errors import EntryNotFoundError, HfHubHTTPError
from safetensors.torch import load_file

from lerobot.common.datasets.utils import (
    DEFAULT_CHUNK_SIZE,
    DEFAULT_PARQUET_PATH,
    DEFAULT_VIDEO_PATH,
    EPISODES_PATH,
    INFO_PATH,
    STATS_PATH,
    TASKS_PATH,
    create_branch,
    create_lerobot_dataset_card,
    flatten_dict,
    get_safe_version,
    load_json,
    unflatten_dict,
    write_json,
    write_jsonlines,
)
from lerobot.common.datasets.video_utils import (
    VideoFrame,  # noqa: F401
    get_image_pixel_channels,
    get_video_info,
)
from lerobot.common.robot_devices.robots.configs import RobotConfig
from lerobot.common.robot_devices.robots.utils import make_robot_config

V16 = "v1.6"
V20 = "v2.0"

GITATTRIBUTES_REF = "aliberts/gitattributes_reference"
V1_VIDEO_FILE = "{video_key}_episode_{episode_index:06d}.mp4"
V1_INFO_PATH = "meta_data/info.json"
V1_STATS_PATH = "meta_data/stats.safetensors"


<<<<<<< HEAD
def parse_robot_config(
    config_path: Path, config_overrides: list[str] | None = None
) -> tuple[str, dict]:
    robot_cfg = init_hydra_config(config_path, config_overrides)
    if robot_cfg["robot_type"] in ["aloha", "koch"]:
=======
def parse_robot_config(robot_cfg: RobotConfig) -> tuple[str, dict]:
    if robot_cfg.type in ["aloha", "koch"]:
>>>>>>> dc1548fe
        state_names = [
            f"{arm}_{motor}" if len(robot_cfg.follower_arms) > 1 else motor
            for arm in robot_cfg.follower_arms
            for motor in robot_cfg.follower_arms[arm].motors
        ]
        action_names = [
            # f"{arm}_{motor}" for arm in ["left", "right"] for motor in robot_cfg["leader_arms"][arm]["motors"]
            f"{arm}_{motor}" if len(robot_cfg.leader_arms) > 1 else motor
            for arm in robot_cfg.leader_arms
            for motor in robot_cfg.leader_arms[arm].motors
        ]
    # elif robot_cfg["robot_type"] == "stretch3": TODO
    else:
        raise NotImplementedError(
            "Please provide robot_config={'robot_type': ..., 'names': ...} directly to convert_dataset()."
        )

    return {
        "robot_type": robot_cfg.type,
        "names": {
            "observation.state": state_names,
            "observation.effort": state_names,
            "action": action_names,
        },
    }


def convert_stats_to_json(v1_dir: Path, v2_dir: Path) -> None:
    safetensor_path = v1_dir / V1_STATS_PATH
    stats = load_file(safetensor_path)
    serialized_stats = {key: value.tolist() for key, value in stats.items()}
    serialized_stats = unflatten_dict(serialized_stats)

    json_path = v2_dir / STATS_PATH
    json_path.parent.mkdir(exist_ok=True, parents=True)
    with open(json_path, "w") as f:
        json.dump(serialized_stats, f, indent=4)

    # Sanity check
    with open(json_path) as f:
        stats_json = json.load(f)

    stats_json = flatten_dict(stats_json)
    stats_json = {key: torch.tensor(value) for key, value in stats_json.items()}
    for key in stats:
        torch.testing.assert_close(stats_json[key], stats[key])


def get_features_from_hf_dataset(
<<<<<<< HEAD
    dataset: Dataset, robot_config: dict | None = None
) -> dict[str, list]:
=======
    dataset: Dataset, robot_config: RobotConfig | None = None
) -> dict[str, list]:
    robot_config = parse_robot_config(robot_config)
>>>>>>> dc1548fe
    features = {}
    for key, ft in dataset.features.items():
        if isinstance(ft, datasets.Value):
            dtype = ft.dtype
            shape = (1,)
            names = None
        if isinstance(ft, datasets.Sequence):
            assert isinstance(ft.feature, datasets.Value)
            dtype = ft.feature.dtype
            shape = (ft.length,)
            motor_names = (
                robot_config["names"][key]
                if robot_config
                else [f"motor_{i}" for i in range(ft.length)]
            )
            assert len(motor_names) == shape[0]
            names = {"motors": motor_names}
        elif isinstance(ft, datasets.Image):
            dtype = "image"
            image = dataset[0][key]  # Assuming first row
            channels = get_image_pixel_channels(image)
            shape = (image.height, image.width, channels)
            names = ["height", "width", "channels"]
        elif ft._type == "VideoFrame":
            dtype = "video"
            shape = None  # Add shape later
            names = ["height", "width", "channels"]

        features[key] = {
            "dtype": dtype,
            "shape": shape,
            "names": names,
        }

    return features


def add_task_index_by_episodes(
    dataset: Dataset, tasks_by_episodes: dict
) -> tuple[Dataset, list[str]]:
    df = dataset.to_pandas()
    tasks = list(set(tasks_by_episodes.values()))
    tasks_to_task_index = {task: task_idx for task_idx, task in enumerate(tasks)}
    episodes_to_task_index = {
        ep_idx: tasks_to_task_index[task] for ep_idx, task in tasks_by_episodes.items()
    }
    df["task_index"] = df["episode_index"].map(episodes_to_task_index).astype(int)

    features = dataset.features
    features["task_index"] = datasets.Value(dtype="int64")
    dataset = Dataset.from_pandas(df, features=features, split="train")
    return dataset, tasks


def add_task_index_from_tasks_col(
    dataset: Dataset, tasks_col: str
) -> tuple[Dataset, dict[str, list[str]], list[str]]:
    df = dataset.to_pandas()

    # HACK: This is to clean some of the instructions in our version of Open X datasets
    prefix_to_clean = "tf.Tensor(b'"
    suffix_to_clean = "', shape=(), dtype=string)"
    df[tasks_col] = (
        df[tasks_col]
        .str.removeprefix(prefix_to_clean)
        .str.removesuffix(suffix_to_clean)
    )

    # Create task_index col
    tasks_by_episode = (
        df.groupby("episode_index")[tasks_col]
        .unique()
        .apply(lambda x: x.tolist())
        .to_dict()
    )
    tasks = df[tasks_col].unique().tolist()
    tasks_to_task_index = {task: idx for idx, task in enumerate(tasks)}
    df["task_index"] = df[tasks_col].map(tasks_to_task_index).astype(int)

    # Build the dataset back from df
    features = dataset.features
    features["task_index"] = datasets.Value(dtype="int64")
    dataset = Dataset.from_pandas(df, features=features, split="train")
    dataset = dataset.remove_columns(tasks_col)

    return dataset, tasks, tasks_by_episode


def split_parquet_by_episodes(
    dataset: Dataset,
    total_episodes: int,
    total_chunks: int,
    output_dir: Path,
) -> list:
    table = dataset.data.table
    episode_lengths = []
    for ep_chunk in range(total_chunks):
        ep_chunk_start = DEFAULT_CHUNK_SIZE * ep_chunk
        ep_chunk_end = min(DEFAULT_CHUNK_SIZE * (ep_chunk + 1), total_episodes)
        chunk_dir = "/".join(DEFAULT_PARQUET_PATH.split("/")[:-1]).format(
            episode_chunk=ep_chunk
        )
        (output_dir / chunk_dir).mkdir(parents=True, exist_ok=True)
        for ep_idx in range(ep_chunk_start, ep_chunk_end):
            ep_table = table.filter(pc.equal(table["episode_index"], ep_idx))
            episode_lengths.insert(ep_idx, len(ep_table))
            output_file = output_dir / DEFAULT_PARQUET_PATH.format(
                episode_chunk=ep_chunk, episode_index=ep_idx
            )
            pq.write_table(ep_table, output_file)

    return episode_lengths


def move_videos(
    repo_id: str,
    video_keys: list[str],
    total_episodes: int,
    total_chunks: int,
    work_dir: Path,
    clean_gittatributes: Path,
    branch: str = "main",
) -> None:
    """
    HACK: Since HfApi() doesn't provide a way to move files directly in a repo, this function will run git
    commands to fetch git lfs video files references to move them into subdirectories without having to
    actually download them.
    """
    _lfs_clone(repo_id, work_dir, branch)

    videos_moved = False
    video_files = [str(f.relative_to(work_dir)) for f in work_dir.glob("videos*/*.mp4")]
    if len(video_files) == 0:
        video_files = [
            str(f.relative_to(work_dir)) for f in work_dir.glob("videos*/*/*/*.mp4")
        ]
        videos_moved = True  # Videos have already been moved

    assert len(video_files) == total_episodes * len(video_keys)

    lfs_untracked_videos = _get_lfs_untracked_videos(work_dir, video_files)

    current_gittatributes = work_dir / ".gitattributes"
    if not filecmp.cmp(current_gittatributes, clean_gittatributes, shallow=False):
        fix_gitattributes(work_dir, current_gittatributes, clean_gittatributes)

    if lfs_untracked_videos:
        fix_lfs_video_files_tracking(work_dir, video_files)

    if videos_moved:
        return

    video_dirs = sorted(work_dir.glob("videos*/"))
    for ep_chunk in range(total_chunks):
        ep_chunk_start = DEFAULT_CHUNK_SIZE * ep_chunk
        ep_chunk_end = min(DEFAULT_CHUNK_SIZE * (ep_chunk + 1), total_episodes)
        for vid_key in video_keys:
            chunk_dir = "/".join(DEFAULT_VIDEO_PATH.split("/")[:-1]).format(
                episode_chunk=ep_chunk, video_key=vid_key
            )
            (work_dir / chunk_dir).mkdir(parents=True, exist_ok=True)

            for ep_idx in range(ep_chunk_start, ep_chunk_end):
                target_path = DEFAULT_VIDEO_PATH.format(
                    episode_chunk=ep_chunk, video_key=vid_key, episode_index=ep_idx
                )
                video_file = V1_VIDEO_FILE.format(
                    video_key=vid_key, episode_index=ep_idx
                )
                if len(video_dirs) == 1:
                    video_path = video_dirs[0] / video_file
                else:
                    for dir in video_dirs:
                        if (dir / video_file).is_file():
                            video_path = dir / video_file
                            break

                video_path.rename(work_dir / target_path)

    commit_message = "Move video files into chunk subdirectories"
    subprocess.run(["git", "add", "."], cwd=work_dir, check=True)
    subprocess.run(["git", "commit", "-m", commit_message], cwd=work_dir, check=True)
    subprocess.run(["git", "push"], cwd=work_dir, check=True)


def fix_lfs_video_files_tracking(
    work_dir: Path, lfs_untracked_videos: list[str]
) -> None:
    """
    HACK: This function fixes the tracking by git lfs which was not properly set on some repos. In that case,
    there's no other option than to download the actual files and reupload them with lfs tracking.
    """
    for i in range(0, len(lfs_untracked_videos), 100):
        files = lfs_untracked_videos[i : i + 100]
        try:
            subprocess.run(
                ["git", "rm", "--cached", *files],
                cwd=work_dir,
                capture_output=True,
                check=True,
            )
        except subprocess.CalledProcessError as e:
            print("git rm --cached ERROR:")
            print(e.stderr)
        subprocess.run(["git", "add", *files], cwd=work_dir, check=True)

    commit_message = "Track video files with git lfs"
    subprocess.run(["git", "commit", "-m", commit_message], cwd=work_dir, check=True)
    subprocess.run(["git", "push"], cwd=work_dir, check=True)


def fix_gitattributes(
    work_dir: Path, current_gittatributes: Path, clean_gittatributes: Path
) -> None:
    shutil.copyfile(clean_gittatributes, current_gittatributes)
    subprocess.run(["git", "add", ".gitattributes"], cwd=work_dir, check=True)
    subprocess.run(
        ["git", "commit", "-m", "Fix .gitattributes"], cwd=work_dir, check=True
    )
    subprocess.run(["git", "push"], cwd=work_dir, check=True)


def _lfs_clone(repo_id: str, work_dir: Path, branch: str) -> None:
    subprocess.run(["git", "lfs", "install"], cwd=work_dir, check=True)
    repo_url = f"https://huggingface.co/datasets/{repo_id}"
    env = {"GIT_LFS_SKIP_SMUDGE": "1"}  # Prevent downloading LFS files
    subprocess.run(
        [
            "git",
            "clone",
            "--branch",
            branch,
            "--single-branch",
            "--depth",
            "1",
            repo_url,
            str(work_dir),
        ],
        check=True,
        env=env,
    )


def _get_lfs_untracked_videos(work_dir: Path, video_files: list[str]) -> list[str]:
    lfs_tracked_files = subprocess.run(
        ["git", "lfs", "ls-files", "-n"],
        cwd=work_dir,
        capture_output=True,
        text=True,
        check=True,
    )
    lfs_tracked_files = set(lfs_tracked_files.stdout.splitlines())
    return [f for f in video_files if f not in lfs_tracked_files]


def get_videos_info(
    repo_id: str, local_dir: Path, video_keys: list[str], branch: str
) -> dict:
    # Assumes first episode
    video_files = [
        DEFAULT_VIDEO_PATH.format(episode_chunk=0, video_key=vid_key, episode_index=0)
        for vid_key in video_keys
    ]
    hub_api = HfApi()
    hub_api.snapshot_download(
        repo_id=repo_id,
        repo_type="dataset",
        local_dir=local_dir,
        revision=branch,
        allow_patterns=video_files,
    )
    videos_info_dict = {}
    for vid_key, vid_path in zip(video_keys, video_files, strict=True):
        videos_info_dict[vid_key] = get_video_info(local_dir / vid_path)

    return videos_info_dict


def convert_dataset(
    repo_id: str,
    local_dir: Path,
    single_task: str | None = None,
    tasks_path: Path | None = None,
    tasks_col: Path | None = None,
    robot_config: RobotConfig | None = None,
    test_branch: str | None = None,
    **card_kwargs,
):
    v1 = get_safe_version(repo_id, V16)
    v1x_dir = local_dir / V16 / repo_id
    v20_dir = local_dir / V20 / repo_id
    v1x_dir.mkdir(parents=True, exist_ok=True)
    v20_dir.mkdir(parents=True, exist_ok=True)

    hub_api = HfApi()
    hub_api.snapshot_download(
        repo_id=repo_id,
        repo_type="dataset",
        revision=v1,
        local_dir=v1x_dir,
        ignore_patterns="videos*/",
    )
    branch = "main"
    if test_branch:
        branch = test_branch
        create_branch(repo_id=repo_id, branch=test_branch, repo_type="dataset")

    metadata_v1 = load_json(v1x_dir / V1_INFO_PATH)
    dataset = datasets.load_dataset("parquet", data_dir=v1x_dir / "data", split="train")
    features = get_features_from_hf_dataset(dataset, robot_config)
    video_keys = [key for key, ft in features.items() if ft["dtype"] == "video"]

    if single_task and "language_instruction" in dataset.column_names:
        logging.warning(
            "'single_task' provided but 'language_instruction' tasks_col found. Using 'language_instruction'.",
        )
        single_task = None
        tasks_col = "language_instruction"

    # Episodes & chunks
    episode_indices = sorted(dataset.unique("episode_index"))
    total_episodes = len(episode_indices)
    assert episode_indices == list(range(total_episodes))
    total_videos = total_episodes * len(video_keys)
    total_chunks = total_episodes // DEFAULT_CHUNK_SIZE
    if total_episodes % DEFAULT_CHUNK_SIZE != 0:
        total_chunks += 1

    # Tasks
    if single_task:
        tasks_by_episodes = {ep_idx: single_task for ep_idx in episode_indices}
        dataset, tasks = add_task_index_by_episodes(dataset, tasks_by_episodes)
        tasks_by_episodes = {
            ep_idx: [task] for ep_idx, task in tasks_by_episodes.items()
        }
    elif tasks_path:
        tasks_by_episodes = load_json(tasks_path)
        tasks_by_episodes = {
            int(ep_idx): task for ep_idx, task in tasks_by_episodes.items()
        }
        dataset, tasks = add_task_index_by_episodes(dataset, tasks_by_episodes)
        tasks_by_episodes = {
            ep_idx: [task] for ep_idx, task in tasks_by_episodes.items()
        }
    elif tasks_col:
        dataset, tasks, tasks_by_episodes = add_task_index_from_tasks_col(
            dataset, tasks_col
        )
    else:
        raise ValueError

    assert set(tasks) == {
        task for ep_tasks in tasks_by_episodes.values() for task in ep_tasks
    }
    tasks = [
        {"task_index": task_idx, "task": task} for task_idx, task in enumerate(tasks)
    ]
    write_jsonlines(tasks, v20_dir / TASKS_PATH)
    features["task_index"] = {
        "dtype": "int64",
        "shape": (1,),
        "names": None,
    }

    # Videos
    if video_keys:
        assert metadata_v1.get("video", False)
        dataset = dataset.remove_columns(video_keys)
        clean_gitattr = Path(
            hub_api.hf_hub_download(
                repo_id=GITATTRIBUTES_REF,
                repo_type="dataset",
                local_dir=local_dir,
                filename=".gitattributes",
            )
        ).absolute()
        with tempfile.TemporaryDirectory() as tmp_video_dir:
            move_videos(
                repo_id,
                video_keys,
                total_episodes,
                total_chunks,
                Path(tmp_video_dir),
                clean_gitattr,
                branch,
            )
        videos_info = get_videos_info(
            repo_id, v1x_dir, video_keys=video_keys, branch=branch
        )
        for key in video_keys:
            features[key]["shape"] = (
                videos_info[key].pop("video.height"),
                videos_info[key].pop("video.width"),
                videos_info[key].pop("video.channels"),
            )
            features[key]["video_info"] = videos_info[key]
            assert math.isclose(
                videos_info[key]["video.fps"], metadata_v1["fps"], rel_tol=1e-3
            )
            if "encoding" in metadata_v1:
                assert (
                    videos_info[key]["video.pix_fmt"]
                    == metadata_v1["encoding"]["pix_fmt"]
                )
    else:
        assert metadata_v1.get("video", 0) == 0
        videos_info = None

    # Split data into 1 parquet file by episode
    episode_lengths = split_parquet_by_episodes(
        dataset, total_episodes, total_chunks, v20_dir
    )

    if robot_config is not None:
        robot_type = robot_config.type
        repo_tags = [robot_type]
    else:
        robot_type = "unknown"
        repo_tags = None

    # Episodes
    episodes = [
        {
            "episode_index": ep_idx,
            "tasks": tasks_by_episodes[ep_idx],
            "length": episode_lengths[ep_idx],
        }
        for ep_idx in episode_indices
    ]
    write_jsonlines(episodes, v20_dir / EPISODES_PATH)

    # Assemble metadata v2.0
    metadata_v2_0 = {
        "codebase_version": V20,
        "robot_type": robot_type,
        "total_episodes": total_episodes,
        "total_frames": len(dataset),
        "total_tasks": len(tasks),
        "total_videos": total_videos,
        "total_chunks": total_chunks,
        "chunks_size": DEFAULT_CHUNK_SIZE,
        "fps": metadata_v1["fps"],
        "splits": {"train": f"0:{total_episodes}"},
        "data_path": DEFAULT_PARQUET_PATH,
        "video_path": DEFAULT_VIDEO_PATH if video_keys else None,
        "features": features,
    }
    write_json(metadata_v2_0, v20_dir / INFO_PATH)
    convert_stats_to_json(v1x_dir, v20_dir)
    card = create_lerobot_dataset_card(
        tags=repo_tags, dataset_info=metadata_v2_0, **card_kwargs
    )

    with contextlib.suppress(EntryNotFoundError, HfHubHTTPError):
        hub_api.delete_folder(
            repo_id=repo_id, path_in_repo="data", repo_type="dataset", revision=branch
        )

    with contextlib.suppress(EntryNotFoundError, HfHubHTTPError):
        hub_api.delete_folder(
            repo_id=repo_id,
            path_in_repo="meta_data",
            repo_type="dataset",
            revision=branch,
        )

    with contextlib.suppress(EntryNotFoundError, HfHubHTTPError):
        hub_api.delete_folder(
            repo_id=repo_id, path_in_repo="meta", repo_type="dataset", revision=branch
        )

    hub_api.upload_folder(
        repo_id=repo_id,
        path_in_repo="data",
        folder_path=v20_dir / "data",
        repo_type="dataset",
        revision=branch,
    )
    hub_api.upload_folder(
        repo_id=repo_id,
        path_in_repo="meta",
        folder_path=v20_dir / "meta",
        repo_type="dataset",
        revision=branch,
    )

    card.push_to_hub(repo_id=repo_id, repo_type="dataset", revision=branch)

    if not test_branch:
        create_branch(repo_id=repo_id, branch=V20, repo_type="dataset")


def main():
    parser = argparse.ArgumentParser()
    task_args = parser.add_mutually_exclusive_group(required=True)

    parser.add_argument(
        "--repo-id",
        type=str,
        required=True,
        help="Repository identifier on Hugging Face: a community or a user name `/` the name of the dataset (e.g. `lerobot/pusht`, `cadene/aloha_sim_insertion_human`).",
    )
    task_args.add_argument(
        "--single-task",
        type=str,
        help="A short but accurate description of the single task performed in the dataset.",
    )
    task_args.add_argument(
        "--tasks-col",
        type=str,
        help="The name of the column containing language instructions",
    )
    task_args.add_argument(
        "--tasks-path",
        type=Path,
        help="The path to a .json file containing one language instruction for each episode_index",
    )
    parser.add_argument(
        "--robot",
        type=str,
        default=None,
        help="Robot config used for the dataset during conversion (e.g. 'koch', 'aloha', 'so100', etc.)",
    )
    parser.add_argument(
        "--local-dir",
        type=Path,
        default=None,
        help="Local directory to store the dataset during conversion. Defaults to /tmp/lerobot_dataset_v2",
    )
    parser.add_argument(
        "--license",
        type=str,
        default="apache-2.0",
        help="Repo license. Must be one of https://huggingface.co/docs/hub/repositories-licenses. Defaults to mit.",
    )
    parser.add_argument(
        "--test-branch",
        type=str,
        default=None,
        help="Repo branch to test your conversion first (e.g. 'v2.0.test')",
    )

    args = parser.parse_args()
    if not args.local_dir:
        args.local_dir = Path("/tmp/lerobot_dataset_v2")

<<<<<<< HEAD
    robot_config = (
        parse_robot_config(args.robot_config, args.robot_overrides)
        if args.robot_config
        else None
    )
    del args.robot_config, args.robot_overrides
=======
    if args.robot is not None:
        robot_config = make_robot_config(args.robot)

    del args.robot
>>>>>>> dc1548fe

    convert_dataset(**vars(args), robot_config=robot_config)


if __name__ == "__main__":
    main()<|MERGE_RESOLUTION|>--- conflicted
+++ resolved
@@ -153,16 +153,8 @@
 V1_STATS_PATH = "meta_data/stats.safetensors"
 
 
-<<<<<<< HEAD
-def parse_robot_config(
-    config_path: Path, config_overrides: list[str] | None = None
-) -> tuple[str, dict]:
-    robot_cfg = init_hydra_config(config_path, config_overrides)
-    if robot_cfg["robot_type"] in ["aloha", "koch"]:
-=======
 def parse_robot_config(robot_cfg: RobotConfig) -> tuple[str, dict]:
     if robot_cfg.type in ["aloha", "koch"]:
->>>>>>> dc1548fe
         state_names = [
             f"{arm}_{motor}" if len(robot_cfg.follower_arms) > 1 else motor
             for arm in robot_cfg.follower_arms
@@ -212,14 +204,9 @@
 
 
 def get_features_from_hf_dataset(
-<<<<<<< HEAD
-    dataset: Dataset, robot_config: dict | None = None
-) -> dict[str, list]:
-=======
     dataset: Dataset, robot_config: RobotConfig | None = None
 ) -> dict[str, list]:
     robot_config = parse_robot_config(robot_config)
->>>>>>> dc1548fe
     features = {}
     for key, ft in dataset.features.items():
         if isinstance(ft, datasets.Value):
@@ -231,9 +218,7 @@
             dtype = ft.feature.dtype
             shape = (ft.length,)
             motor_names = (
-                robot_config["names"][key]
-                if robot_config
-                else [f"motor_{i}" for i in range(ft.length)]
+                robot_config["names"][key] if robot_config else [f"motor_{i}" for i in range(ft.length)]
             )
             assert len(motor_names) == shape[0]
             names = {"motors": motor_names}
@@ -257,15 +242,11 @@
     return features
 
 
-def add_task_index_by_episodes(
-    dataset: Dataset, tasks_by_episodes: dict
-) -> tuple[Dataset, list[str]]:
+def add_task_index_by_episodes(dataset: Dataset, tasks_by_episodes: dict) -> tuple[Dataset, list[str]]:
     df = dataset.to_pandas()
     tasks = list(set(tasks_by_episodes.values()))
     tasks_to_task_index = {task: task_idx for task_idx, task in enumerate(tasks)}
-    episodes_to_task_index = {
-        ep_idx: tasks_to_task_index[task] for ep_idx, task in tasks_by_episodes.items()
-    }
+    episodes_to_task_index = {ep_idx: tasks_to_task_index[task] for ep_idx, task in tasks_by_episodes.items()}
     df["task_index"] = df["episode_index"].map(episodes_to_task_index).astype(int)
 
     features = dataset.features
@@ -282,19 +263,10 @@
     # HACK: This is to clean some of the instructions in our version of Open X datasets
     prefix_to_clean = "tf.Tensor(b'"
     suffix_to_clean = "', shape=(), dtype=string)"
-    df[tasks_col] = (
-        df[tasks_col]
-        .str.removeprefix(prefix_to_clean)
-        .str.removesuffix(suffix_to_clean)
-    )
+    df[tasks_col] = df[tasks_col].str.removeprefix(prefix_to_clean).str.removesuffix(suffix_to_clean)
 
     # Create task_index col
-    tasks_by_episode = (
-        df.groupby("episode_index")[tasks_col]
-        .unique()
-        .apply(lambda x: x.tolist())
-        .to_dict()
-    )
+    tasks_by_episode = df.groupby("episode_index")[tasks_col].unique().apply(lambda x: x.tolist()).to_dict()
     tasks = df[tasks_col].unique().tolist()
     tasks_to_task_index = {task: idx for idx, task in enumerate(tasks)}
     df["task_index"] = df[tasks_col].map(tasks_to_task_index).astype(int)
@@ -319,9 +291,7 @@
     for ep_chunk in range(total_chunks):
         ep_chunk_start = DEFAULT_CHUNK_SIZE * ep_chunk
         ep_chunk_end = min(DEFAULT_CHUNK_SIZE * (ep_chunk + 1), total_episodes)
-        chunk_dir = "/".join(DEFAULT_PARQUET_PATH.split("/")[:-1]).format(
-            episode_chunk=ep_chunk
-        )
+        chunk_dir = "/".join(DEFAULT_PARQUET_PATH.split("/")[:-1]).format(episode_chunk=ep_chunk)
         (output_dir / chunk_dir).mkdir(parents=True, exist_ok=True)
         for ep_idx in range(ep_chunk_start, ep_chunk_end):
             ep_table = table.filter(pc.equal(table["episode_index"], ep_idx))
@@ -353,9 +323,7 @@
     videos_moved = False
     video_files = [str(f.relative_to(work_dir)) for f in work_dir.glob("videos*/*.mp4")]
     if len(video_files) == 0:
-        video_files = [
-            str(f.relative_to(work_dir)) for f in work_dir.glob("videos*/*/*/*.mp4")
-        ]
+        video_files = [str(f.relative_to(work_dir)) for f in work_dir.glob("videos*/*/*/*.mp4")]
         videos_moved = True  # Videos have already been moved
 
     assert len(video_files) == total_episodes * len(video_keys)
@@ -386,9 +354,7 @@
                 target_path = DEFAULT_VIDEO_PATH.format(
                     episode_chunk=ep_chunk, video_key=vid_key, episode_index=ep_idx
                 )
-                video_file = V1_VIDEO_FILE.format(
-                    video_key=vid_key, episode_index=ep_idx
-                )
+                video_file = V1_VIDEO_FILE.format(video_key=vid_key, episode_index=ep_idx)
                 if len(video_dirs) == 1:
                     video_path = video_dirs[0] / video_file
                 else:
@@ -405,9 +371,7 @@
     subprocess.run(["git", "push"], cwd=work_dir, check=True)
 
 
-def fix_lfs_video_files_tracking(
-    work_dir: Path, lfs_untracked_videos: list[str]
-) -> None:
+def fix_lfs_video_files_tracking(work_dir: Path, lfs_untracked_videos: list[str]) -> None:
     """
     HACK: This function fixes the tracking by git lfs which was not properly set on some repos. In that case,
     there's no other option than to download the actual files and reupload them with lfs tracking.
@@ -431,14 +395,10 @@
     subprocess.run(["git", "push"], cwd=work_dir, check=True)
 
 
-def fix_gitattributes(
-    work_dir: Path, current_gittatributes: Path, clean_gittatributes: Path
-) -> None:
+def fix_gitattributes(work_dir: Path, current_gittatributes: Path, clean_gittatributes: Path) -> None:
     shutil.copyfile(clean_gittatributes, current_gittatributes)
     subprocess.run(["git", "add", ".gitattributes"], cwd=work_dir, check=True)
-    subprocess.run(
-        ["git", "commit", "-m", "Fix .gitattributes"], cwd=work_dir, check=True
-    )
+    subprocess.run(["git", "commit", "-m", "Fix .gitattributes"], cwd=work_dir, check=True)
     subprocess.run(["git", "push"], cwd=work_dir, check=True)
 
 
@@ -475,9 +435,7 @@
     return [f for f in video_files if f not in lfs_tracked_files]
 
 
-def get_videos_info(
-    repo_id: str, local_dir: Path, video_keys: list[str], branch: str
-) -> dict:
+def get_videos_info(repo_id: str, local_dir: Path, video_keys: list[str], branch: str) -> dict:
     # Assumes first episode
     video_files = [
         DEFAULT_VIDEO_PATH.format(episode_chunk=0, video_key=vid_key, episode_index=0)
@@ -552,31 +510,19 @@
     if single_task:
         tasks_by_episodes = {ep_idx: single_task for ep_idx in episode_indices}
         dataset, tasks = add_task_index_by_episodes(dataset, tasks_by_episodes)
-        tasks_by_episodes = {
-            ep_idx: [task] for ep_idx, task in tasks_by_episodes.items()
-        }
+        tasks_by_episodes = {ep_idx: [task] for ep_idx, task in tasks_by_episodes.items()}
     elif tasks_path:
         tasks_by_episodes = load_json(tasks_path)
-        tasks_by_episodes = {
-            int(ep_idx): task for ep_idx, task in tasks_by_episodes.items()
-        }
+        tasks_by_episodes = {int(ep_idx): task for ep_idx, task in tasks_by_episodes.items()}
         dataset, tasks = add_task_index_by_episodes(dataset, tasks_by_episodes)
-        tasks_by_episodes = {
-            ep_idx: [task] for ep_idx, task in tasks_by_episodes.items()
-        }
+        tasks_by_episodes = {ep_idx: [task] for ep_idx, task in tasks_by_episodes.items()}
     elif tasks_col:
-        dataset, tasks, tasks_by_episodes = add_task_index_from_tasks_col(
-            dataset, tasks_col
-        )
+        dataset, tasks, tasks_by_episodes = add_task_index_from_tasks_col(dataset, tasks_col)
     else:
         raise ValueError
 
-    assert set(tasks) == {
-        task for ep_tasks in tasks_by_episodes.values() for task in ep_tasks
-    }
-    tasks = [
-        {"task_index": task_idx, "task": task} for task_idx, task in enumerate(tasks)
-    ]
+    assert set(tasks) == {task for ep_tasks in tasks_by_episodes.values() for task in ep_tasks}
+    tasks = [{"task_index": task_idx, "task": task} for task_idx, task in enumerate(tasks)]
     write_jsonlines(tasks, v20_dir / TASKS_PATH)
     features["task_index"] = {
         "dtype": "int64",
@@ -606,9 +552,7 @@
                 clean_gitattr,
                 branch,
             )
-        videos_info = get_videos_info(
-            repo_id, v1x_dir, video_keys=video_keys, branch=branch
-        )
+        videos_info = get_videos_info(repo_id, v1x_dir, video_keys=video_keys, branch=branch)
         for key in video_keys:
             features[key]["shape"] = (
                 videos_info[key].pop("video.height"),
@@ -616,22 +560,15 @@
                 videos_info[key].pop("video.channels"),
             )
             features[key]["video_info"] = videos_info[key]
-            assert math.isclose(
-                videos_info[key]["video.fps"], metadata_v1["fps"], rel_tol=1e-3
-            )
+            assert math.isclose(videos_info[key]["video.fps"], metadata_v1["fps"], rel_tol=1e-3)
             if "encoding" in metadata_v1:
-                assert (
-                    videos_info[key]["video.pix_fmt"]
-                    == metadata_v1["encoding"]["pix_fmt"]
-                )
+                assert videos_info[key]["video.pix_fmt"] == metadata_v1["encoding"]["pix_fmt"]
     else:
         assert metadata_v1.get("video", 0) == 0
         videos_info = None
 
     # Split data into 1 parquet file by episode
-    episode_lengths = split_parquet_by_episodes(
-        dataset, total_episodes, total_chunks, v20_dir
-    )
+    episode_lengths = split_parquet_by_episodes(dataset, total_episodes, total_chunks, v20_dir)
 
     if robot_config is not None:
         robot_type = robot_config.type
@@ -669,14 +606,10 @@
     }
     write_json(metadata_v2_0, v20_dir / INFO_PATH)
     convert_stats_to_json(v1x_dir, v20_dir)
-    card = create_lerobot_dataset_card(
-        tags=repo_tags, dataset_info=metadata_v2_0, **card_kwargs
-    )
+    card = create_lerobot_dataset_card(tags=repo_tags, dataset_info=metadata_v2_0, **card_kwargs)
 
     with contextlib.suppress(EntryNotFoundError, HfHubHTTPError):
-        hub_api.delete_folder(
-            repo_id=repo_id, path_in_repo="data", repo_type="dataset", revision=branch
-        )
+        hub_api.delete_folder(repo_id=repo_id, path_in_repo="data", repo_type="dataset", revision=branch)
 
     with contextlib.suppress(EntryNotFoundError, HfHubHTTPError):
         hub_api.delete_folder(
@@ -687,9 +620,7 @@
         )
 
     with contextlib.suppress(EntryNotFoundError, HfHubHTTPError):
-        hub_api.delete_folder(
-            repo_id=repo_id, path_in_repo="meta", repo_type="dataset", revision=branch
-        )
+        hub_api.delete_folder(repo_id=repo_id, path_in_repo="meta", repo_type="dataset", revision=branch)
 
     hub_api.upload_folder(
         repo_id=repo_id,
@@ -766,19 +697,10 @@
     if not args.local_dir:
         args.local_dir = Path("/tmp/lerobot_dataset_v2")
 
-<<<<<<< HEAD
-    robot_config = (
-        parse_robot_config(args.robot_config, args.robot_overrides)
-        if args.robot_config
-        else None
-    )
-    del args.robot_config, args.robot_overrides
-=======
     if args.robot is not None:
         robot_config = make_robot_config(args.robot)
 
     del args.robot
->>>>>>> dc1548fe
 
     convert_dataset(**vars(args), robot_config=robot_config)
 
