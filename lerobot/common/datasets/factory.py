#!/usr/bin/env python

# Copyright 2024 The HuggingFace Inc. team. All rights reserved.
#
# Licensed under the Apache License, Version 2.0 (the "License");
# you may not use this file except in compliance with the License.
# You may obtain a copy of the License at
#
#     http://www.apache.org/licenses/LICENSE-2.0
#
# Unless required by applicable law or agreed to in writing, software
# distributed under the License is distributed on an "AS IS" BASIS,
# WITHOUT WARRANTIES OR CONDITIONS OF ANY KIND, either express or implied.
# See the License for the specific language governing permissions and
# limitations under the License.
import logging
from pprint import pformat

import torch

from lerobot.common.datasets.lerobot_dataset import (
    LeRobotDataset,
    LeRobotDatasetMetadata,
    MultiLeRobotDataset,
)
from lerobot.common.datasets.transforms import ImageTransforms
from lerobot.configs.policies import PreTrainedConfig
from lerobot.configs.train import TrainPipelineConfig

IMAGENET_STATS = {
    "mean": [[[0.485]], [[0.456]], [[0.406]]],  # (c,1,1)
    "std": [[[0.229]], [[0.224]], [[0.225]]],  # (c,1,1)
}


def resolve_delta_timestamps(
    cfg: PreTrainedConfig, ds_meta: LeRobotDatasetMetadata
) -> dict[str, list] | None:
    """Resolves delta_timestamps by reading from the 'delta_indices' properties of the PreTrainedConfig.

    Args:
        cfg (PreTrainedConfig): The PreTrainedConfig to read delta_indices from.
        ds_meta (LeRobotDatasetMetadata): The dataset from which features and fps are used to build
            delta_timestamps against.

    Returns:
        dict[str, list] | None: A dictionary of delta_timestamps, e.g.:
            {
                "observation.state": [-0.04, -0.02, 0]
                "observation.action": [-0.02, 0, 0.02]
            }
            returns `None` if the the resulting dict is empty.
    """
    delta_timestamps = {}
    for key in ds_meta.features:
        if key == "next.reward" and cfg.reward_delta_indices is not None:
            delta_timestamps[key] = [i / ds_meta.fps for i in cfg.reward_delta_indices]
        if key == "action" and cfg.action_delta_indices is not None:
            delta_timestamps[key] = [i / ds_meta.fps for i in cfg.action_delta_indices]
        if key.startswith("observation.") and cfg.observation_delta_indices is not None:
            delta_timestamps[key] = [i / ds_meta.fps for i in cfg.observation_delta_indices]

    if len(delta_timestamps) == 0:
        delta_timestamps = None

    return delta_timestamps


def make_dataset(cfg: TrainPipelineConfig) -> LeRobotDataset | MultiLeRobotDataset:
    """Handles the logic of setting up delta timestamps and image transforms before creating a dataset.

    Args:
        cfg (TrainPipelineConfig): A TrainPipelineConfig config which contains a DatasetConfig and a PreTrainedConfig.

    Raises:
        NotImplementedError: The MultiLeRobotDataset is currently deactivated.

    Returns:
        LeRobotDataset | MultiLeRobotDataset
    """
    image_transforms = (
        ImageTransforms(cfg.dataset.image_transforms) if cfg.dataset.image_transforms.enable else None
    )

<<<<<<< HEAD
    # A soft check to warn if the environment matches the dataset. Don't check if we are using a real world env (dora).
    if cfg.env.name != "dora":
        if isinstance(cfg.dataset_repo_id, str):
            dataset_repo_ids = [cfg.dataset_repo_id]  # single dataset
        else:
            dataset_repo_ids = cfg.dataset_repo_id  # multiple datasets

        for dataset_repo_id in dataset_repo_ids:
            if cfg.env.name not in dataset_repo_id:
                logging.warning(
                    f"There might be a mismatch between your training dataset ({dataset_repo_id=}) and your "
                    f"environment ({cfg.env.name=})."
                )

    resolve_delta_timestamps(cfg)

    image_transforms = None
    if cfg.training.image_transforms.enable:
        default_tf = OmegaConf.create(
            {
                "brightness": {"weight": 0.0, "min_max": None},
                "contrast": {"weight": 0.0, "min_max": None},
                "saturation": {"weight": 0.0, "min_max": None},
                "hue": {"weight": 0.0, "min_max": None},
                "sharpness": {"weight": 0.0, "min_max": None},
                "max_num_transforms": None,
                "random_order": False,
                "image_size": None,
                "interpolation": None,
                "image_mean": None,
                "image_std": None,
            }
        )
        cfg_tf = OmegaConf.merge(
            OmegaConf.create(default_tf), cfg.training.image_transforms
        )

        image_transforms = get_image_transforms(
            brightness_weight=cfg_tf.brightness.weight,
            brightness_min_max=cfg_tf.brightness.min_max,
            contrast_weight=cfg_tf.contrast.weight,
            contrast_min_max=cfg_tf.contrast.min_max,
            saturation_weight=cfg_tf.saturation.weight,
            saturation_min_max=cfg_tf.saturation.min_max,
            hue_weight=cfg_tf.hue.weight,
            hue_min_max=cfg_tf.hue.min_max,
            sharpness_weight=cfg_tf.sharpness.weight,
            sharpness_min_max=cfg_tf.sharpness.min_max,
            max_num_transforms=cfg_tf.max_num_transforms,
            random_order=cfg_tf.random_order,
            image_size=(cfg_tf.image_size.height, cfg_tf.image_size.width)
            if cfg_tf.image_size
            else None,
            interpolation=cfg_tf.interpolation,
            image_mean=cfg_tf.image_mean,
            image_std=cfg_tf.image_std,
=======
    if isinstance(cfg.dataset.repo_id, str):
        ds_meta = LeRobotDatasetMetadata(
            cfg.dataset.repo_id, root=cfg.dataset.root, revision=cfg.dataset.revision
>>>>>>> dc1548fe
        )
        delta_timestamps = resolve_delta_timestamps(cfg.policy, ds_meta)
        dataset = LeRobotDataset(
<<<<<<< HEAD
            cfg.dataset_repo_id,
            local_files_only=True,
            delta_timestamps=cfg.training.get("delta_timestamps"),
=======
            cfg.dataset.repo_id,
            root=cfg.dataset.root,
            episodes=cfg.dataset.episodes,
            delta_timestamps=delta_timestamps,
>>>>>>> dc1548fe
            image_transforms=image_transforms,
            revision=cfg.dataset.revision,
            video_backend=cfg.dataset.video_backend,
        )
    else:
        raise NotImplementedError("The MultiLeRobotDataset isn't supported for now.")
        dataset = MultiLeRobotDataset(
            cfg.dataset.repo_id,
            # TODO(aliberts): add proper support for multi dataset
            # delta_timestamps=delta_timestamps,
            image_transforms=image_transforms,
            video_backend=cfg.dataset.video_backend,
        )
        logging.info(
            "Multiple datasets were provided. Applied the following index mapping to the provided datasets: "
            f"{pformat(dataset.repo_id_to_index, indent=2)}"
        )

<<<<<<< HEAD
    if cfg.get("override_dataset_stats"):
        for key, stats_dict in cfg.override_dataset_stats.items():
            for stats_type, listconfig in stats_dict.items():
                # example of stats_type: min, max, mean, std
                stats = OmegaConf.to_container(listconfig, resolve=True)
                dataset.meta.stats[key][stats_type] = torch.tensor(
                    stats, dtype=torch.float32
                )
=======
    if cfg.dataset.use_imagenet_stats:
        for key in dataset.meta.camera_keys:
            for stats_type, stats in IMAGENET_STATS.items():
                dataset.meta.stats[key][stats_type] = torch.tensor(stats, dtype=torch.float32)
>>>>>>> dc1548fe

    return dataset<|MERGE_RESOLUTION|>--- conflicted
+++ resolved
@@ -82,81 +82,16 @@
         ImageTransforms(cfg.dataset.image_transforms) if cfg.dataset.image_transforms.enable else None
     )
 
-<<<<<<< HEAD
-    # A soft check to warn if the environment matches the dataset. Don't check if we are using a real world env (dora).
-    if cfg.env.name != "dora":
-        if isinstance(cfg.dataset_repo_id, str):
-            dataset_repo_ids = [cfg.dataset_repo_id]  # single dataset
-        else:
-            dataset_repo_ids = cfg.dataset_repo_id  # multiple datasets
-
-        for dataset_repo_id in dataset_repo_ids:
-            if cfg.env.name not in dataset_repo_id:
-                logging.warning(
-                    f"There might be a mismatch between your training dataset ({dataset_repo_id=}) and your "
-                    f"environment ({cfg.env.name=})."
-                )
-
-    resolve_delta_timestamps(cfg)
-
-    image_transforms = None
-    if cfg.training.image_transforms.enable:
-        default_tf = OmegaConf.create(
-            {
-                "brightness": {"weight": 0.0, "min_max": None},
-                "contrast": {"weight": 0.0, "min_max": None},
-                "saturation": {"weight": 0.0, "min_max": None},
-                "hue": {"weight": 0.0, "min_max": None},
-                "sharpness": {"weight": 0.0, "min_max": None},
-                "max_num_transforms": None,
-                "random_order": False,
-                "image_size": None,
-                "interpolation": None,
-                "image_mean": None,
-                "image_std": None,
-            }
-        )
-        cfg_tf = OmegaConf.merge(
-            OmegaConf.create(default_tf), cfg.training.image_transforms
-        )
-
-        image_transforms = get_image_transforms(
-            brightness_weight=cfg_tf.brightness.weight,
-            brightness_min_max=cfg_tf.brightness.min_max,
-            contrast_weight=cfg_tf.contrast.weight,
-            contrast_min_max=cfg_tf.contrast.min_max,
-            saturation_weight=cfg_tf.saturation.weight,
-            saturation_min_max=cfg_tf.saturation.min_max,
-            hue_weight=cfg_tf.hue.weight,
-            hue_min_max=cfg_tf.hue.min_max,
-            sharpness_weight=cfg_tf.sharpness.weight,
-            sharpness_min_max=cfg_tf.sharpness.min_max,
-            max_num_transforms=cfg_tf.max_num_transforms,
-            random_order=cfg_tf.random_order,
-            image_size=(cfg_tf.image_size.height, cfg_tf.image_size.width)
-            if cfg_tf.image_size
-            else None,
-            interpolation=cfg_tf.interpolation,
-            image_mean=cfg_tf.image_mean,
-            image_std=cfg_tf.image_std,
-=======
     if isinstance(cfg.dataset.repo_id, str):
         ds_meta = LeRobotDatasetMetadata(
             cfg.dataset.repo_id, root=cfg.dataset.root, revision=cfg.dataset.revision
->>>>>>> dc1548fe
         )
         delta_timestamps = resolve_delta_timestamps(cfg.policy, ds_meta)
         dataset = LeRobotDataset(
-<<<<<<< HEAD
-            cfg.dataset_repo_id,
-            local_files_only=True,
-            delta_timestamps=cfg.training.get("delta_timestamps"),
-=======
             cfg.dataset.repo_id,
             root=cfg.dataset.root,
             episodes=cfg.dataset.episodes,
             delta_timestamps=delta_timestamps,
->>>>>>> dc1548fe
             image_transforms=image_transforms,
             revision=cfg.dataset.revision,
             video_backend=cfg.dataset.video_backend,
@@ -175,20 +110,9 @@
             f"{pformat(dataset.repo_id_to_index, indent=2)}"
         )
 
-<<<<<<< HEAD
-    if cfg.get("override_dataset_stats"):
-        for key, stats_dict in cfg.override_dataset_stats.items():
-            for stats_type, listconfig in stats_dict.items():
-                # example of stats_type: min, max, mean, std
-                stats = OmegaConf.to_container(listconfig, resolve=True)
-                dataset.meta.stats[key][stats_type] = torch.tensor(
-                    stats, dtype=torch.float32
-                )
-=======
     if cfg.dataset.use_imagenet_stats:
         for key in dataset.meta.camera_keys:
             for stats_type, stats in IMAGENET_STATS.items():
                 dataset.meta.stats[key][stats_type] = torch.tensor(stats, dtype=torch.float32)
->>>>>>> dc1548fe
 
     return dataset