--- conflicted
+++ resolved
@@ -74,15 +74,7 @@
 )
 from lerobot.common.robot_devices.robots.utils import Robot
 
-<<<<<<< HEAD
-# For maintainers, see lerobot/common/datasets/push_dataset_to_hub/CODEBASE_VERSION.md
-CODEBASE_VERSION = "v2.0"
-LEROBOT_HOME = Path(
-    os.getenv("LEROBOT_HOME", "~/.cache/huggingface/lerobot")
-).expanduser()
-=======
 CODEBASE_VERSION = "v2.1"
->>>>>>> dc1548fe
 
 
 class LeRobotDatasetMetadata:
@@ -94,15 +86,6 @@
         force_cache_sync: bool = False,
     ):
         self.repo_id = repo_id
-<<<<<<< HEAD
-        self.root = Path(root) if root is not None else LEROBOT_HOME / repo_id
-        self.local_files_only = local_files_only
-
-        # Load metadata
-        (self.root / "meta").mkdir(exist_ok=True, parents=True)
-        if not self.local_files_only:
-            self.pull_from_repo(allow_patterns="meta/")
-=======
         self.revision = revision if revision else CODEBASE_VERSION
         self.root = Path(root) if root is not None else HF_LEROBOT_HOME / repo_id
 
@@ -119,7 +102,6 @@
             self.load_metadata()
 
     def load_metadata(self):
->>>>>>> dc1548fe
         self.info = load_info(self.root)
         check_version_compatibility(self.repo_id, self._version, CODEBASE_VERSION)
         self.tasks, self.task_to_task_index = load_tasks(self.root)
@@ -145,17 +127,6 @@
             ignore_patterns=ignore_patterns,
         )
 
-<<<<<<< HEAD
-    @cached_property
-    def _hub_version(self) -> str | None:
-        return (
-            None
-            if self.local_files_only
-            else get_hub_safe_version(self.repo_id, CODEBASE_VERSION)
-        )
-
-=======
->>>>>>> dc1548fe
     @property
     def _version(self) -> packaging.version.Version:
         """Codebase version used to create this dataset."""
@@ -168,9 +139,7 @@
 
     def get_video_file_path(self, ep_index: int, vid_key: str) -> Path:
         ep_chunk = self.get_episode_chunk(ep_index)
-        fpath = self.video_path.format(
-            episode_chunk=ep_chunk, video_key=vid_key, episode_index=ep_index
-        )
+        fpath = self.video_path.format(episode_chunk=ep_chunk, video_key=vid_key, episode_index=ep_index)
         return Path(fpath)
 
     def get_episode_chunk(self, ep_index: int) -> int:
@@ -214,11 +183,7 @@
     @property
     def camera_keys(self) -> list[str]:
         """Keys to access visual modalities (regardless of their storage method)."""
-        return [
-            key
-            for key, ft in self.features.items()
-            if ft["dtype"] in ["video", "image"]
-        ]
+        return [key for key, ft in self.features.items() if ft["dtype"] in ["video", "image"]]
 
     @property
     def names(self) -> dict[str, list | dict]:
@@ -281,15 +246,11 @@
         append_jsonlines(task_dict, self.root / TASKS_PATH)
 
     def save_episode(
-<<<<<<< HEAD
-        self, episode_index: int, episode_length: int, task: str, task_index: int
-=======
         self,
         episode_index: int,
         episode_length: int,
         episode_tasks: list[str],
         episode_stats: dict[str, dict],
->>>>>>> dc1548fe
     ) -> None:
         self.info["total_episodes"] += 1
         self.info["total_frames"] += episode_length
@@ -324,9 +285,7 @@
         """
         for key in self.video_keys:
             if not self.features[key].get("info", None):
-                video_path = self.root / self.get_video_file_path(
-                    ep_index=0, vid_key=key
-                )
+                video_path = self.root / self.get_video_file_path(ep_index=0, vid_key=key)
                 self.info["features"][key]["info"] = get_video_info(video_path)
 
     def __repr__(self):
@@ -374,12 +333,6 @@
             # TODO(aliberts, rcadene): implement sanity check for features
             features = {**features, **DEFAULT_FEATURES}
 
-<<<<<<< HEAD
-        obj.tasks, obj.stats, obj.episodes = {}, {}, []
-        obj.info = create_empty_dataset_info(
-            CODEBASE_VERSION, fps, robot_type, features, use_videos
-        )
-=======
             # check if none of the features contains a "/" in their names,
             # as this would break the dict flattening in the stats computation, which uses '/' as separator
             for key in features:
@@ -391,7 +344,6 @@
         obj.tasks, obj.task_to_task_index = {}, {}
         obj.episodes_stats, obj.stats, obj.episodes = {}, {}, {}
         obj.info = create_empty_dataset_info(CODEBASE_VERSION, fps, robot_type, features, use_videos)
->>>>>>> dc1548fe
         if len(obj.video_keys) > 0 and not use_videos:
             raise ValueError()
         write_json(obj.info, obj.root / INFO_PATH)
@@ -533,25 +485,6 @@
 
         # Load metadata
         self.meta = LeRobotDatasetMetadata(
-<<<<<<< HEAD
-            self.repo_id, self.root, self.local_files_only
-        )
-
-        # Check version
-        check_version_compatibility(self.repo_id, self.meta._version, CODEBASE_VERSION)
-
-        # Load actual data
-        self.download_episodes(download_videos)
-        self.hf_dataset = self.load_hf_dataset()
-        self.episode_data_index = get_episode_data_index(
-            self.meta.episodes, self.episodes
-        )
-
-        # Check timestamps
-        check_timestamps_sync(
-            self.hf_dataset, self.episode_data_index, self.fps, self.tolerance_s
-        )
-=======
             self.repo_id, self.root, self.revision, force_cache_sync=force_cache_sync
         )
         if self.episodes is not None and self.meta._version >= packaging.version.parse("v2.1"):
@@ -576,7 +509,6 @@
         episode_indices = torch.stack(self.hf_dataset["episode_index"]).numpy()
         ep_data_index_np = {k: t.numpy() for k, t in self.episode_data_index.items()}
         check_timestamps_sync(timestamps, episode_indices, ep_data_index_np, self.fps, self.tolerance_s)
->>>>>>> dc1548fe
 
         # Setup delta_indices
         if self.delta_timestamps is not None:
@@ -615,21 +547,6 @@
                 exist_ok=True,
             )
 
-<<<<<<< HEAD
-        upload_folder(
-            repo_id=self.repo_id,
-            folder_path=self.root,
-            repo_type="dataset",
-            ignore_patterns=ignore_patterns,
-        )
-        card = create_lerobot_dataset_card(
-            tags=tags, dataset_info=self.meta.info, license=license, **card_kwargs
-        )
-        card.push_to_hub(repo_id=self.repo_id, repo_type="dataset")
-        create_branch(
-            repo_id=self.repo_id, branch=CODEBASE_VERSION, repo_type="dataset"
-        )
-=======
         upload_kwargs = {
             "repo_id": self.repo_id,
             "folder_path": self.root,
@@ -653,7 +570,6 @@
             with contextlib.suppress(RevisionNotFoundError):
                 hub_api.delete_tag(self.repo_id, tag=CODEBASE_VERSION, repo_type="dataset")
             hub_api.create_tag(self.repo_id, tag=CODEBASE_VERSION, revision=branch, repo_type="dataset")
->>>>>>> dc1548fe
 
     def pull_from_repo(
         self,
@@ -680,23 +596,9 @@
         files = None
         ignore_patterns = None if download_videos else "videos/"
         if self.episodes is not None:
-<<<<<<< HEAD
-            files = [
-                str(self.meta.get_data_file_path(ep_idx)) for ep_idx in self.episodes
-            ]
-            if len(self.meta.video_keys) > 0 and download_videos:
-                video_files = [
-                    str(self.meta.get_video_file_path(ep_idx, vid_key))
-                    for vid_key in self.meta.video_keys
-                    for ep_idx in self.episodes
-                ]
-                files += video_files
-=======
             files = self.get_episodes_file_paths()
->>>>>>> dc1548fe
-
-        if not self.local_files_only:
-            self.pull_from_repo(allow_patterns=files, ignore_patterns=ignore_patterns)
+
+        self.pull_from_repo(allow_patterns=files, ignore_patterns=ignore_patterns)
 
     def get_episodes_file_paths(self) -> list[Path]:
         episodes = self.episodes if self.episodes is not None else list(range(self.meta.total_episodes))
@@ -717,10 +619,7 @@
             path = str(self.root / "data")
             hf_dataset = load_dataset("parquet", data_dir=path, split="train")
         else:
-            files = [
-                str(self.root / self.meta.get_data_file_path(ep_idx))
-                for ep_idx in self.episodes
-            ]
+            files = [str(self.root / self.meta.get_data_file_path(ep_idx)) for ep_idx in self.episodes]
             hf_dataset = load_dataset("parquet", data_files=files, split="train")
 
         # TODO(aliberts): hf_dataset.set_format("torch")
@@ -744,20 +643,12 @@
     @property
     def num_frames(self) -> int:
         """Number of frames in selected episodes."""
-        return (
-            len(self.hf_dataset)
-            if self.hf_dataset is not None
-            else self.meta.total_frames
-        )
+        return len(self.hf_dataset) if self.hf_dataset is not None else self.meta.total_frames
 
     @property
     def num_episodes(self) -> int:
         """Number of episodes selected."""
-        return (
-            len(self.episodes)
-            if self.episodes is not None
-            else self.meta.total_episodes
-        )
+        return len(self.episodes) if self.episodes is not None else self.meta.total_episodes
 
     @property
     def features(self) -> dict[str, dict]:
@@ -771,24 +662,16 @@
         else:
             return get_hf_features_from_features(self.features)
 
-    def _get_query_indices(
-        self, idx: int, ep_idx: int
-    ) -> tuple[dict[str, list[int | bool]]]:
+    def _get_query_indices(self, idx: int, ep_idx: int) -> tuple[dict[str, list[int | bool]]]:
         ep_start = self.episode_data_index["from"][ep_idx]
         ep_end = self.episode_data_index["to"][ep_idx]
         query_indices = {
-            key: [
-                max(ep_start.item(), min(ep_end.item() - 1, idx + delta))
-                for delta in delta_idx
-            ]
+            key: [max(ep_start.item(), min(ep_end.item() - 1, idx + delta)) for delta in delta_idx]
             for key, delta_idx in self.delta_indices.items()
         }
         padding = {  # Pad values outside of current episode range
             f"{key}_is_pad": torch.BoolTensor(
-                [
-                    (idx + delta < ep_start.item()) | (idx + delta >= ep_end.item())
-                    for delta in delta_idx
-                ]
+                [(idx + delta < ep_start.item()) | (idx + delta >= ep_end.item()) for delta in delta_idx]
             )
             for key, delta_idx in self.delta_indices.items()
         }
@@ -816,13 +699,7 @@
             if key not in self.meta.video_keys
         }
 
-<<<<<<< HEAD
-    def _query_videos(
-        self, query_timestamps: dict[str, list[float]], ep_idx: int
-    ) -> dict:
-=======
     def _query_videos(self, query_timestamps: dict[str, list[float]], ep_idx: int) -> dict[str, torch.Tensor]:
->>>>>>> dc1548fe
         """Note: When using data workers (e.g. DataLoader with num_workers>0), do not call this function
         in the main process (e.g. by using a second Dataloader with num_workers=0). It will result in a
         Segmentation Fault. This probably happens because a memory reference to the video loader is created in
@@ -850,14 +727,7 @@
 
         query_indices = None
         if self.delta_indices is not None:
-<<<<<<< HEAD
-            current_ep_idx = (
-                self.episodes.index(ep_idx) if self.episodes is not None else ep_idx
-            )
-            query_indices, padding = self._get_query_indices(idx, current_ep_idx)
-=======
             query_indices, padding = self._get_query_indices(idx, ep_idx)
->>>>>>> dc1548fe
             query_result = self._query_hf_dataset(query_indices)
             item = {**item, **padding}
             for key, val in query_result.items():
@@ -892,18 +762,6 @@
         )
 
     def create_episode_buffer(self, episode_index: int | None = None) -> dict:
-<<<<<<< HEAD
-        current_ep_idx = (
-            self.meta.total_episodes if episode_index is None else episode_index
-        )
-        return {
-            "size": 0,
-            **{
-                key: current_ep_idx if key == "episode_index" else []
-                for key in self.features
-            },
-        }
-=======
         current_ep_idx = self.meta.total_episodes if episode_index is None else episode_index
         ep_buffer = {}
         # size and task are special cases that are not in self.features
@@ -912,19 +770,14 @@
         for key in self.features:
             ep_buffer[key] = current_ep_idx if key == "episode_index" else []
         return ep_buffer
->>>>>>> dc1548fe
-
-    def _get_image_file_path(
-        self, episode_index: int, image_key: str, frame_index: int
-    ) -> Path:
+
+    def _get_image_file_path(self, episode_index: int, image_key: str, frame_index: int) -> Path:
         fpath = DEFAULT_IMAGE_PATH.format(
             image_key=image_key, episode_index=episode_index, frame_index=frame_index
         )
         return self.root / fpath
 
-    def _save_image(
-        self, image: torch.Tensor | np.ndarray | PIL.Image.Image, fpath: Path
-    ) -> None:
+    def _save_image(self, image: torch.Tensor | np.ndarray | PIL.Image.Image, fpath: Path) -> None:
         if self.image_writer is None:
             if isinstance(image, torch.Tensor):
                 image = image.cpu().numpy()
@@ -950,9 +803,7 @@
 
         # Automatically add frame_index and timestamp to episode buffer
         frame_index = self.episode_buffer["size"]
-        timestamp = (
-            frame.pop("timestamp") if "timestamp" in frame else frame_index / self.fps
-        )
+        timestamp = frame.pop("timestamp") if "timestamp" in frame else frame_index / self.fps
         self.episode_buffer["frame_index"].append(frame_index)
         self.episode_buffer["timestamp"].append(timestamp)
 
@@ -968,18 +819,7 @@
                     f"An element of the frame is not in the features. '{key}' not in '{self.features.keys()}'."
                 )
 
-<<<<<<< HEAD
-            if self.features[key]["dtype"] not in ["image", "video"]:
-                item = (
-                    frame[key].numpy()
-                    if isinstance(frame[key], torch.Tensor)
-                    else frame[key]
-                )
-                self.episode_buffer[key].append(item)
-            elif self.features[key]["dtype"] in ["image", "video"]:
-=======
             if self.features[key]["dtype"] in ["image", "video"]:
->>>>>>> dc1548fe
                 img_path = self._get_image_file_path(
                     episode_index=self.episode_buffer["episode_index"],
                     image_key=key,
@@ -994,13 +834,7 @@
 
         self.episode_buffer["size"] += 1
 
-<<<<<<< HEAD
-    def save_episode(
-        self, task: str, encode_videos: bool = True, episode_data: dict | None = None
-    ) -> None:
-=======
     def save_episode(self, episode_data: dict | None = None) -> None:
->>>>>>> dc1548fe
         """
         This will save to disk the current episode in self.episode_buffer.
 
@@ -1080,16 +914,10 @@
 
     def _save_episode_table(self, episode_buffer: dict, episode_index: int) -> None:
         episode_dict = {key: episode_buffer[key] for key in self.hf_features}
-<<<<<<< HEAD
-        ep_dataset = datasets.Dataset.from_dict(
-            episode_dict, features=self.hf_features, split="train"
-        )
-=======
         ep_dataset = datasets.Dataset.from_dict(episode_dict, features=self.hf_features, split="train")
         ep_dataset = embed_images(ep_dataset)
         self.hf_dataset = concatenate_datasets([self.hf_dataset, ep_dataset])
         self.hf_dataset.set_transform(hf_transform_to_torch)
->>>>>>> dc1548fe
         ep_data_path = self.root / self.meta.get_data_file_path(ep_index=episode_index)
         ep_data_path.parent.mkdir(parents=True, exist_ok=True)
         ep_dataset.to_parquet(ep_data_path)
@@ -1161,47 +989,6 @@
 
         return video_paths
 
-<<<<<<< HEAD
-    def consolidate(
-        self, run_compute_stats: bool = True, keep_image_files: bool = False
-    ) -> None:
-        self.hf_dataset = self.load_hf_dataset()
-        self.episode_data_index = get_episode_data_index(
-            self.meta.episodes, self.episodes
-        )
-        check_timestamps_sync(
-            self.hf_dataset, self.episode_data_index, self.fps, self.tolerance_s
-        )
-
-        if len(self.meta.video_keys) > 0:
-            self.encode_videos()
-            self.meta.write_video_info()
-
-        if not keep_image_files:
-            img_dir = self.root / "images"
-            if img_dir.is_dir():
-                shutil.rmtree(self.root / "images")
-
-        video_files = list(self.root.rglob("*.mp4"))
-        assert len(video_files) == self.num_episodes * len(self.meta.video_keys)
-
-        parquet_files = list(self.root.rglob("*.parquet"))
-        assert len(parquet_files) == self.num_episodes
-
-        if run_compute_stats:
-            self.stop_image_writer()
-            # TODO(aliberts): refactor stats in save_episodes
-            self.meta.stats = compute_stats(self)
-            serialized_stats = serialize_dict(self.meta.stats)
-            write_json(serialized_stats, self.root / STATS_PATH)
-            self.consolidated = True
-        else:
-            logging.warning(
-                "Skipping computation of the dataset statistics, dataset is not fully consolidated."
-            )
-
-=======
->>>>>>> dc1548fe
     @classmethod
     def create(
         cls,
@@ -1270,15 +1057,8 @@
     ):
         super().__init__()
         self.repo_ids = repo_ids
-<<<<<<< HEAD
-        self.root = Path(root) if root else LEROBOT_HOME
-        self.tolerances_s = (
-            tolerances_s if tolerances_s else {repo_id: 1e-4 for repo_id in repo_ids}
-        )
-=======
         self.root = Path(root) if root else HF_LEROBOT_HOME
         self.tolerances_s = tolerances_s if tolerances_s else {repo_id: 1e-4 for repo_id in repo_ids}
->>>>>>> dc1548fe
         # Construct the underlying datasets passing everything but `transform` and `delta_timestamps` which
         # are handled by this class.
         self._datasets = [
@@ -1357,13 +1137,7 @@
     def features(self) -> datasets.Features:
         features = {}
         for dataset in self._datasets:
-            features.update(
-                {
-                    k: v
-                    for k, v in dataset.hf_features.items()
-                    if k not in self.disabled_features
-                }
-            )
+            features.update({k: v for k, v in dataset.hf_features.items() if k not in self.disabled_features})
         return features
 
     @property
@@ -1424,9 +1198,7 @@
                 continue
             break
         else:
-            raise AssertionError(
-                "We expect the loop to break out as long as the index is within bounds."
-            )
+            raise AssertionError("We expect the loop to break out as long as the index is within bounds.")
         item = self._datasets[dataset_idx][idx - start_idx]
         item["dataset_index"] = torch.tensor(dataset_idx)
         for data_key in self.disabled_features:
