#!/usr/bin/env python

# Copyright 2024 The HuggingFace Inc. team. All rights reserved.
#
# Licensed under the Apache License, Version 2.0 (the "License");
# you may not use this file except in compliance with the License.
# You may obtain a copy of the License at
#
#     http://www.apache.org/licenses/LICENSE-2.0
#
# Unless required by applicable law or agreed to in writing, software
# distributed under the License is distributed on an "AS IS" BASIS,
# WITHOUT WARRANTIES OR CONDITIONS OF ANY KIND, either express or implied.
# See the License for the specific language governing permissions and
# limitations under the License.
import numpy as np

from lerobot.common.datasets.utils import load_image_as_numpy


def estimate_num_samples(
    dataset_len: int,
    min_num_samples: int = 100,
    max_num_samples: int = 10_000,
    power: float = 0.75,
) -> int:
    """Heuristic to estimate the number of samples based on dataset size.
    The power controls the sample growth relative to dataset size.
    Lower the power for less number of samples.

    For default arguments, we have:
    - from 1 to ~500, num_samples=100
    - at 1000, num_samples=177
    - at 2000, num_samples=299
    - at 5000, num_samples=594
    - at 10000, num_samples=1000
    - at 20000, num_samples=1681
    """
    if dataset_len < min_num_samples:
        min_num_samples = dataset_len
    return max(min_num_samples, min(int(dataset_len**power), max_num_samples))


def sample_indices(data_len: int) -> list[int]:
    num_samples = estimate_num_samples(data_len)
    return np.round(np.linspace(0, data_len - 1, num_samples)).astype(int).tolist()


def auto_downsample_height_width(img: np.ndarray, target_size: int = 150, max_size_threshold: int = 300):
    _, height, width = img.shape

    if max(width, height) < max_size_threshold:
        # no downsampling needed
        return img

    downsample_factor = int(width / target_size) if width > height else int(height / target_size)
    return img[:, ::downsample_factor, ::downsample_factor]


def sample_images(image_paths: list[str]) -> np.ndarray:
    sampled_indices = sample_indices(len(image_paths))

    images = None
    for i, idx in enumerate(sampled_indices):
        path = image_paths[idx]
        # we load as uint8 to reduce memory usage
        img = load_image_as_numpy(path, dtype=np.uint8, channel_first=True)
        img = auto_downsample_height_width(img)

        if images is None:
            images = np.empty((len(sampled_indices), *img.shape), dtype=np.uint8)

        images[i] = img

    return images

<<<<<<< HEAD
    dataloader = torch.utils.data.DataLoader(
        dataset,
        num_workers=num_workers,
        batch_size=2,
        shuffle=False,
    )
    batch = next(iter(dataloader))

    stats_patterns = {}

    for key in dataset.features:
        # sanity check that tensors are not float64
        assert batch[key].dtype != torch.float64

        # if isinstance(feats_type, (VideoFrame, Image)):
        if key in dataset.meta.camera_keys:
            # sanity check that images are channel first
            _, c, h, w = batch[key].shape
            assert (
                c < h and c < w
            ), f"expect channel first images, but instead {batch[key].shape}"

            # sanity check that images are float32 in range [0,1]
            assert (
                batch[key].dtype == torch.float32
            ), f"expect torch.float32, but instead {batch[key].dtype=}"
            assert (
                batch[key].max() <= 1
            ), f"expect pixels lower than 1, but instead {batch[key].max()=}"
            assert (
                batch[key].min() >= 0
            ), f"expect pixels greater than 1, but instead {batch[key].min()=}"

            stats_patterns[key] = "b c h w -> c 1 1"
        elif batch[key].ndim == 2:
            stats_patterns[key] = "b c -> c "
        elif batch[key].ndim == 1:
            stats_patterns[key] = "b -> 1"
        else:
            raise ValueError(f"{key}, {batch[key].shape}")

    return stats_patterns


def compute_stats(dataset, batch_size=8, num_workers=8, max_num_samples=None):
    """Compute mean/std and min/max statistics of all data keys in a LeRobotDataset."""
    if max_num_samples is None:
        max_num_samples = len(dataset)

    # for more info on why we need to set the same number of workers, see `load_from_videos`
    stats_patterns = get_stats_einops_patterns(dataset, num_workers)

    # mean and std will be computed incrementally while max and min will track the running value.
    mean, std, max, min = {}, {}, {}, {}
    for key in stats_patterns:
        mean[key] = torch.tensor(0.0).float()
        std[key] = torch.tensor(0.0).float()
        max[key] = torch.tensor(-float("inf")).float()
        min[key] = torch.tensor(float("inf")).float()

    def create_seeded_dataloader(dataset, batch_size, seed):
        generator = torch.Generator()
        generator.manual_seed(seed)
        dataloader = torch.utils.data.DataLoader(
            dataset,
            num_workers=num_workers,
            batch_size=batch_size,
            shuffle=True,
            drop_last=False,
            generator=generator,
        )
        return dataloader

    # Note: Due to be refactored soon. The point of storing `first_batch` is to make sure we don't get
    # surprises when rerunning the sampler.
    first_batch = None
    running_item_count = 0  # for online mean computation
    dataloader = create_seeded_dataloader(dataset, batch_size, seed=1337)
    for i, batch in enumerate(
        tqdm.tqdm(
            dataloader,
            total=ceil(max_num_samples / batch_size),
            desc="Compute mean, min, max",
        )
    ):
        this_batch_size = len(batch["index"])
        running_item_count += this_batch_size
        if first_batch is None:
            first_batch = deepcopy(batch)
        for key, pattern in stats_patterns.items():
            batch[key] = batch[key].float()
            # Numerically stable update step for mean computation.
            batch_mean = einops.reduce(batch[key], pattern, "mean")
            # Hint: to update the mean we need x̄ₙ = (Nₙ₋₁x̄ₙ₋₁ + Bₙxₙ) / Nₙ, where the subscript represents
            # the update step, N is the running item count, B is this batch size, x̄ is the running mean,
            # and x is the current batch mean. Some rearrangement is then required to avoid risking
            # numerical overflow. Another hint: Nₙ₋₁ = Nₙ - Bₙ. Rearrangement yields
            # x̄ₙ = x̄ₙ₋₁ + Bₙ * (xₙ - x̄ₙ₋₁) / Nₙ
            mean[key] = (
                mean[key]
                + this_batch_size * (batch_mean - mean[key]) / running_item_count
            )
            max[key] = torch.maximum(
                max[key], einops.reduce(batch[key], pattern, "max")
            )
            min[key] = torch.minimum(
                min[key], einops.reduce(batch[key], pattern, "min")
            )

        if i == ceil(max_num_samples / batch_size) - 1:
            break

    first_batch_ = None
    running_item_count = 0  # for online std computation
    dataloader = create_seeded_dataloader(dataset, batch_size, seed=1337)
    for i, batch in enumerate(
        tqdm.tqdm(
            dataloader, total=ceil(max_num_samples / batch_size), desc="Compute std"
        )
    ):
        this_batch_size = len(batch["index"])
        running_item_count += this_batch_size
        # Sanity check to make sure the batches are still in the same order as before.
        if first_batch_ is None:
            first_batch_ = deepcopy(batch)
            for key in stats_patterns:
                assert torch.equal(first_batch_[key], first_batch[key])
        for key, pattern in stats_patterns.items():
            batch[key] = batch[key].float()
            # Numerically stable update step for mean computation (where the mean is over squared
            # residuals).See notes in the mean computation loop above.
            batch_std = einops.reduce((batch[key] - mean[key]) ** 2, pattern, "mean")
            std[key] = (
                std[key] + this_batch_size * (batch_std - std[key]) / running_item_count
            )

        if i == ceil(max_num_samples / batch_size) - 1:
            break

    for key in stats_patterns:
        std[key] = torch.sqrt(std[key])

    stats = {}
    for key in stats_patterns:
        stats[key] = {
            "mean": mean[key],
            "std": std[key],
            "max": max[key],
            "min": min[key],
        }
    return stats


def aggregate_stats(ls_datasets) -> dict[str, torch.Tensor]:
    """Aggregate stats of multiple LeRobot datasets into one set of stats without recomputing from scratch.

    The final stats will have the union of all data keys from each of the datasets.

    The final stats will have the union of all data keys from each of the datasets. For instance:
    - new_max = max(max_dataset_0, max_dataset_1, ...)
=======

def get_feature_stats(array: np.ndarray, axis: tuple, keepdims: bool) -> dict[str, np.ndarray]:
    return {
        "min": np.min(array, axis=axis, keepdims=keepdims),
        "max": np.max(array, axis=axis, keepdims=keepdims),
        "mean": np.mean(array, axis=axis, keepdims=keepdims),
        "std": np.std(array, axis=axis, keepdims=keepdims),
        "count": np.array([len(array)]),
    }


def compute_episode_stats(episode_data: dict[str, list[str] | np.ndarray], features: dict) -> dict:
    ep_stats = {}
    for key, data in episode_data.items():
        if features[key]["dtype"] == "string":
            continue  # HACK: we should receive np.arrays of strings
        elif features[key]["dtype"] in ["image", "video"]:
            ep_ft_array = sample_images(data)  # data is a list of image paths
            axes_to_reduce = (0, 2, 3)  # keep channel dim
            keepdims = True
        else:
            ep_ft_array = data  # data is already a np.ndarray
            axes_to_reduce = 0  # compute stats over the first axis
            keepdims = data.ndim == 1  # keep as np.array

        ep_stats[key] = get_feature_stats(ep_ft_array, axis=axes_to_reduce, keepdims=keepdims)

        # finally, we normalize and remove batch dim for images
        if features[key]["dtype"] in ["image", "video"]:
            ep_stats[key] = {
                k: v if k == "count" else np.squeeze(v / 255.0, axis=0) for k, v in ep_stats[key].items()
            }

    return ep_stats


def _assert_type_and_shape(stats_list: list[dict[str, dict]]):
    for i in range(len(stats_list)):
        for fkey in stats_list[i]:
            for k, v in stats_list[i][fkey].items():
                if not isinstance(v, np.ndarray):
                    raise ValueError(
                        f"Stats must be composed of numpy array, but key '{k}' of feature '{fkey}' is of type '{type(v)}' instead."
                    )
                if v.ndim == 0:
                    raise ValueError("Number of dimensions must be at least 1, and is 0 instead.")
                if k == "count" and v.shape != (1,):
                    raise ValueError(f"Shape of 'count' must be (1), but is {v.shape} instead.")
                if "image" in fkey and k != "count" and v.shape != (3, 1, 1):
                    raise ValueError(f"Shape of '{k}' must be (3,1,1), but is {v.shape} instead.")


def aggregate_feature_stats(
    stats_ft_list: list[dict[str, dict]],
) -> dict[str, dict[str, np.ndarray]]:
    """Aggregates stats for a single feature."""
    means = np.stack([s["mean"] for s in stats_ft_list])
    variances = np.stack([s["std"] ** 2 for s in stats_ft_list])
    counts = np.stack([s["count"] for s in stats_ft_list])
    total_count = counts.sum(axis=0)

    # Prepare weighted mean by matching number of dimensions
    while counts.ndim < means.ndim:
        counts = np.expand_dims(counts, axis=-1)

    # Compute the weighted mean
    weighted_means = means * counts
    total_mean = weighted_means.sum(axis=0) / total_count

    # Compute the variance using the parallel algorithm
    delta_means = means - total_mean
    weighted_variances = (variances + delta_means**2) * counts
    total_variance = weighted_variances.sum(axis=0) / total_count

    return {
        "min": np.min(np.stack([s["min"] for s in stats_ft_list]), axis=0),
        "max": np.max(np.stack([s["max"] for s in stats_ft_list]), axis=0),
        "mean": total_mean,
        "std": np.sqrt(total_variance),
        "count": total_count,
    }


def aggregate_stats(
    stats_list: list[dict[str, dict]],
) -> dict[str, dict[str, np.ndarray]]:
    """Aggregate stats from multiple compute_stats outputs into a single set of stats.

    The final stats will have the union of all data keys from each of the stats dicts.

    For instance:
>>>>>>> dc1548fe
    - new_min = min(min_dataset_0, min_dataset_1, ...)
    - new_max = max(max_dataset_0, max_dataset_1, ...)
    - new_mean = (mean of all data, weighted by counts)
    - new_std = (std of all data)
    """
<<<<<<< HEAD
    data_keys = set()
    for dataset in ls_datasets:
        data_keys.update(dataset.meta.stats.keys())
    stats = {k: {} for k in data_keys}
    for data_key in data_keys:
        for stat_key in ["min", "max"]:
            # compute `max(dataset_0["max"], dataset_1["max"], ...)`
            stats[data_key][stat_key] = einops.reduce(
                torch.stack(
                    [
                        ds.meta.stats[data_key][stat_key]
                        for ds in ls_datasets
                        if data_key in ds.meta.stats
                    ],
                    dim=0,
                ),
                "n ... -> ...",
                stat_key,
            )
        total_samples = sum(
            d.num_frames for d in ls_datasets if data_key in d.meta.stats
        )
        # Compute the "sum" statistic by multiplying each mean by the number of samples in the respective
        # dataset, then divide by total_samples to get the overall "mean".
        # NOTE: the brackets around (d.num_frames / total_samples) are needed tor minimize the risk of
        # numerical overflow!
        stats[data_key]["mean"] = sum(
            d.meta.stats[data_key]["mean"] * (d.num_frames / total_samples)
            for d in ls_datasets
            if data_key in d.meta.stats
        )
        # The derivation for standard deviation is a little more involved but is much in the same spirit as
        # the computation of the mean.
        # Given two sets of data where the statistics are known:
        # σ_combined = sqrt[ (n1 * (σ1^2 + d1^2) + n2 * (σ2^2 + d2^2)) / (n1 + n2) ]
        # where d1 = μ1 - μ_combined, d2 = μ2 - μ_combined
        # NOTE: the brackets around (d.num_frames / total_samples) are needed tor minimize the risk of
        # numerical overflow!
        stats[data_key]["std"] = torch.sqrt(
            sum(
                (
                    d.meta.stats[data_key]["std"] ** 2
                    + (d.meta.stats[data_key]["mean"] - stats[data_key]["mean"]) ** 2
                )
                * (d.num_frames / total_samples)
                for d in ls_datasets
                if data_key in d.meta.stats
            )
        )
    return stats
=======

    _assert_type_and_shape(stats_list)

    data_keys = {key for stats in stats_list for key in stats}
    aggregated_stats = {key: {} for key in data_keys}

    for key in data_keys:
        stats_with_key = [stats[key] for stats in stats_list if key in stats]
        aggregated_stats[key] = aggregate_feature_stats(stats_with_key)

    return aggregated_stats
>>>>>>> dc1548fe
<|MERGE_RESOLUTION|>--- conflicted
+++ resolved
@@ -74,168 +74,6 @@
 
     return images
 
-<<<<<<< HEAD
-    dataloader = torch.utils.data.DataLoader(
-        dataset,
-        num_workers=num_workers,
-        batch_size=2,
-        shuffle=False,
-    )
-    batch = next(iter(dataloader))
-
-    stats_patterns = {}
-
-    for key in dataset.features:
-        # sanity check that tensors are not float64
-        assert batch[key].dtype != torch.float64
-
-        # if isinstance(feats_type, (VideoFrame, Image)):
-        if key in dataset.meta.camera_keys:
-            # sanity check that images are channel first
-            _, c, h, w = batch[key].shape
-            assert (
-                c < h and c < w
-            ), f"expect channel first images, but instead {batch[key].shape}"
-
-            # sanity check that images are float32 in range [0,1]
-            assert (
-                batch[key].dtype == torch.float32
-            ), f"expect torch.float32, but instead {batch[key].dtype=}"
-            assert (
-                batch[key].max() <= 1
-            ), f"expect pixels lower than 1, but instead {batch[key].max()=}"
-            assert (
-                batch[key].min() >= 0
-            ), f"expect pixels greater than 1, but instead {batch[key].min()=}"
-
-            stats_patterns[key] = "b c h w -> c 1 1"
-        elif batch[key].ndim == 2:
-            stats_patterns[key] = "b c -> c "
-        elif batch[key].ndim == 1:
-            stats_patterns[key] = "b -> 1"
-        else:
-            raise ValueError(f"{key}, {batch[key].shape}")
-
-    return stats_patterns
-
-
-def compute_stats(dataset, batch_size=8, num_workers=8, max_num_samples=None):
-    """Compute mean/std and min/max statistics of all data keys in a LeRobotDataset."""
-    if max_num_samples is None:
-        max_num_samples = len(dataset)
-
-    # for more info on why we need to set the same number of workers, see `load_from_videos`
-    stats_patterns = get_stats_einops_patterns(dataset, num_workers)
-
-    # mean and std will be computed incrementally while max and min will track the running value.
-    mean, std, max, min = {}, {}, {}, {}
-    for key in stats_patterns:
-        mean[key] = torch.tensor(0.0).float()
-        std[key] = torch.tensor(0.0).float()
-        max[key] = torch.tensor(-float("inf")).float()
-        min[key] = torch.tensor(float("inf")).float()
-
-    def create_seeded_dataloader(dataset, batch_size, seed):
-        generator = torch.Generator()
-        generator.manual_seed(seed)
-        dataloader = torch.utils.data.DataLoader(
-            dataset,
-            num_workers=num_workers,
-            batch_size=batch_size,
-            shuffle=True,
-            drop_last=False,
-            generator=generator,
-        )
-        return dataloader
-
-    # Note: Due to be refactored soon. The point of storing `first_batch` is to make sure we don't get
-    # surprises when rerunning the sampler.
-    first_batch = None
-    running_item_count = 0  # for online mean computation
-    dataloader = create_seeded_dataloader(dataset, batch_size, seed=1337)
-    for i, batch in enumerate(
-        tqdm.tqdm(
-            dataloader,
-            total=ceil(max_num_samples / batch_size),
-            desc="Compute mean, min, max",
-        )
-    ):
-        this_batch_size = len(batch["index"])
-        running_item_count += this_batch_size
-        if first_batch is None:
-            first_batch = deepcopy(batch)
-        for key, pattern in stats_patterns.items():
-            batch[key] = batch[key].float()
-            # Numerically stable update step for mean computation.
-            batch_mean = einops.reduce(batch[key], pattern, "mean")
-            # Hint: to update the mean we need x̄ₙ = (Nₙ₋₁x̄ₙ₋₁ + Bₙxₙ) / Nₙ, where the subscript represents
-            # the update step, N is the running item count, B is this batch size, x̄ is the running mean,
-            # and x is the current batch mean. Some rearrangement is then required to avoid risking
-            # numerical overflow. Another hint: Nₙ₋₁ = Nₙ - Bₙ. Rearrangement yields
-            # x̄ₙ = x̄ₙ₋₁ + Bₙ * (xₙ - x̄ₙ₋₁) / Nₙ
-            mean[key] = (
-                mean[key]
-                + this_batch_size * (batch_mean - mean[key]) / running_item_count
-            )
-            max[key] = torch.maximum(
-                max[key], einops.reduce(batch[key], pattern, "max")
-            )
-            min[key] = torch.minimum(
-                min[key], einops.reduce(batch[key], pattern, "min")
-            )
-
-        if i == ceil(max_num_samples / batch_size) - 1:
-            break
-
-    first_batch_ = None
-    running_item_count = 0  # for online std computation
-    dataloader = create_seeded_dataloader(dataset, batch_size, seed=1337)
-    for i, batch in enumerate(
-        tqdm.tqdm(
-            dataloader, total=ceil(max_num_samples / batch_size), desc="Compute std"
-        )
-    ):
-        this_batch_size = len(batch["index"])
-        running_item_count += this_batch_size
-        # Sanity check to make sure the batches are still in the same order as before.
-        if first_batch_ is None:
-            first_batch_ = deepcopy(batch)
-            for key in stats_patterns:
-                assert torch.equal(first_batch_[key], first_batch[key])
-        for key, pattern in stats_patterns.items():
-            batch[key] = batch[key].float()
-            # Numerically stable update step for mean computation (where the mean is over squared
-            # residuals).See notes in the mean computation loop above.
-            batch_std = einops.reduce((batch[key] - mean[key]) ** 2, pattern, "mean")
-            std[key] = (
-                std[key] + this_batch_size * (batch_std - std[key]) / running_item_count
-            )
-
-        if i == ceil(max_num_samples / batch_size) - 1:
-            break
-
-    for key in stats_patterns:
-        std[key] = torch.sqrt(std[key])
-
-    stats = {}
-    for key in stats_patterns:
-        stats[key] = {
-            "mean": mean[key],
-            "std": std[key],
-            "max": max[key],
-            "min": min[key],
-        }
-    return stats
-
-
-def aggregate_stats(ls_datasets) -> dict[str, torch.Tensor]:
-    """Aggregate stats of multiple LeRobot datasets into one set of stats without recomputing from scratch.
-
-    The final stats will have the union of all data keys from each of the datasets.
-
-    The final stats will have the union of all data keys from each of the datasets. For instance:
-    - new_max = max(max_dataset_0, max_dataset_1, ...)
-=======
 
 def get_feature_stats(array: np.ndarray, axis: tuple, keepdims: bool) -> dict[str, np.ndarray]:
     return {
@@ -327,64 +165,11 @@
     The final stats will have the union of all data keys from each of the stats dicts.
 
     For instance:
->>>>>>> dc1548fe
     - new_min = min(min_dataset_0, min_dataset_1, ...)
     - new_max = max(max_dataset_0, max_dataset_1, ...)
     - new_mean = (mean of all data, weighted by counts)
     - new_std = (std of all data)
     """
-<<<<<<< HEAD
-    data_keys = set()
-    for dataset in ls_datasets:
-        data_keys.update(dataset.meta.stats.keys())
-    stats = {k: {} for k in data_keys}
-    for data_key in data_keys:
-        for stat_key in ["min", "max"]:
-            # compute `max(dataset_0["max"], dataset_1["max"], ...)`
-            stats[data_key][stat_key] = einops.reduce(
-                torch.stack(
-                    [
-                        ds.meta.stats[data_key][stat_key]
-                        for ds in ls_datasets
-                        if data_key in ds.meta.stats
-                    ],
-                    dim=0,
-                ),
-                "n ... -> ...",
-                stat_key,
-            )
-        total_samples = sum(
-            d.num_frames for d in ls_datasets if data_key in d.meta.stats
-        )
-        # Compute the "sum" statistic by multiplying each mean by the number of samples in the respective
-        # dataset, then divide by total_samples to get the overall "mean".
-        # NOTE: the brackets around (d.num_frames / total_samples) are needed tor minimize the risk of
-        # numerical overflow!
-        stats[data_key]["mean"] = sum(
-            d.meta.stats[data_key]["mean"] * (d.num_frames / total_samples)
-            for d in ls_datasets
-            if data_key in d.meta.stats
-        )
-        # The derivation for standard deviation is a little more involved but is much in the same spirit as
-        # the computation of the mean.
-        # Given two sets of data where the statistics are known:
-        # σ_combined = sqrt[ (n1 * (σ1^2 + d1^2) + n2 * (σ2^2 + d2^2)) / (n1 + n2) ]
-        # where d1 = μ1 - μ_combined, d2 = μ2 - μ_combined
-        # NOTE: the brackets around (d.num_frames / total_samples) are needed tor minimize the risk of
-        # numerical overflow!
-        stats[data_key]["std"] = torch.sqrt(
-            sum(
-                (
-                    d.meta.stats[data_key]["std"] ** 2
-                    + (d.meta.stats[data_key]["mean"] - stats[data_key]["mean"]) ** 2
-                )
-                * (d.num_frames / total_samples)
-                for d in ls_datasets
-                if data_key in d.meta.stats
-            )
-        )
-    return stats
-=======
 
     _assert_type_and_shape(stats_list)
 
@@ -395,5 +180,4 @@
         stats_with_key = [stats[key] for stats in stats_list if key in stats]
         aggregated_stats[key] = aggregate_feature_stats(stats_with_key)
 
-    return aggregated_stats
->>>>>>> dc1548fe
+    return aggregated_stats