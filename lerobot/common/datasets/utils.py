#!/usr/bin/env python

# Copyright 2024 The HuggingFace Inc. team. All rights reserved.
#
# Licensed under the Apache License, Version 2.0 (the "License");
# you may not use this file except in compliance with the License.
# You may obtain a copy of the License at
#
#     http://www.apache.org/licenses/LICENSE-2.0
#
# Unless required by applicable law or agreed to in writing, software
# distributed under the License is distributed on an "AS IS" BASIS,
# WITHOUT WARRANTIES OR CONDITIONS OF ANY KIND, either express or implied.
# See the License for the specific language governing permissions and
# limitations under the License.
import contextlib
import importlib.resources
import json
import logging
<<<<<<< HEAD
import textwrap
=======
>>>>>>> dc1548fe
from collections.abc import Iterator
from itertools import accumulate
from pathlib import Path
from pprint import pformat
from types import SimpleNamespace
from typing import Any

import datasets
import jsonlines
import numpy as np
import packaging.version
import torch
from datasets.table import embed_table_storage
from huggingface_hub import DatasetCard, DatasetCardData, HfApi
from huggingface_hub.errors import RevisionNotFoundError
from PIL import Image as PILImage
from torchvision import transforms

from lerobot.common.datasets.backward_compatibility import (
    V21_MESSAGE,
    BackwardCompatibilityError,
    ForwardCompatibilityError,
)
from lerobot.common.robot_devices.robots.utils import Robot
from lerobot.common.utils.utils import is_valid_numpy_dtype_string
from lerobot.configs.types import DictLike, FeatureType, PolicyFeature

DEFAULT_CHUNK_SIZE = 1000  # Max number of episodes per chunk

INFO_PATH = "meta/info.json"
EPISODES_PATH = "meta/episodes.jsonl"
STATS_PATH = "meta/stats.json"
EPISODES_STATS_PATH = "meta/episodes_stats.jsonl"
TASKS_PATH = "meta/tasks.jsonl"

DEFAULT_VIDEO_PATH = (
    "videos/chunk-{episode_chunk:03d}/{video_key}/episode_{episode_index:06d}.mp4"
)
DEFAULT_PARQUET_PATH = (
    "data/chunk-{episode_chunk:03d}/episode_{episode_index:06d}.parquet"
)
DEFAULT_IMAGE_PATH = (
    "images/{image_key}/episode_{episode_index:06d}/frame_{frame_index:06d}.png"
)

DATASET_CARD_TEMPLATE = """
---
# Metadata will go there
---
This dataset was created using [LeRobot](https://github.com/huggingface/lerobot).

## {}

"""

DEFAULT_FEATURES = {
    "timestamp": {"dtype": "float32", "shape": (1,), "names": None},
    "frame_index": {"dtype": "int64", "shape": (1,), "names": None},
    "episode_index": {"dtype": "int64", "shape": (1,), "names": None},
    "index": {"dtype": "int64", "shape": (1,), "names": None},
    "task_index": {"dtype": "int64", "shape": (1,), "names": None},
}


def flatten_dict(d: dict, parent_key: str = "", sep: str = "/") -> dict:
    """Flatten a nested dictionary structure by collapsing nested keys into one key with a separator.

    For example:
    ```
    >>> dct = {"a": {"b": 1, "c": {"d": 2}}, "e": 3}`
    >>> print(flatten_dict(dct))
    {"a/b": 1, "a/c/d": 2, "e": 3}
    """
    items = []
    for k, v in d.items():
        new_key = f"{parent_key}{sep}{k}" if parent_key else k
        if isinstance(v, dict):
            items.extend(flatten_dict(v, new_key, sep=sep).items())
        else:
            items.append((new_key, v))
    return dict(items)


def unflatten_dict(d: dict, sep: str = "/") -> dict:
    outdict = {}
    for key, value in d.items():
        parts = key.split(sep)
        d = outdict
        for part in parts[:-1]:
            if part not in d:
                d[part] = {}
            d = d[part]
        d[parts[-1]] = value
    return outdict


def get_nested_item(obj: DictLike, flattened_key: str, sep: str = "/") -> Any:
    split_keys = flattened_key.split(sep)
    getter = obj[split_keys[0]]
    if len(split_keys) == 1:
        return getter

    for key in split_keys[1:]:
        getter = getter[key]

    return getter


def serialize_dict(stats: dict[str, torch.Tensor | np.ndarray | dict]) -> dict:
<<<<<<< HEAD
    serialized_dict = {
        key: value.tolist() for key, value in flatten_dict(stats).items()
    }
=======
    serialized_dict = {}
    for key, value in flatten_dict(stats).items():
        if isinstance(value, (torch.Tensor, np.ndarray)):
            serialized_dict[key] = value.tolist()
        elif isinstance(value, np.generic):
            serialized_dict[key] = value.item()
        elif isinstance(value, (int, float)):
            serialized_dict[key] = value
        else:
            raise NotImplementedError(f"The value '{value}' of type '{type(value)}' is not supported.")
>>>>>>> dc1548fe
    return unflatten_dict(serialized_dict)


def embed_images(dataset: datasets.Dataset) -> datasets.Dataset:
    # Embed image bytes into the table before saving to parquet
    format = dataset.format
    dataset = dataset.with_format("arrow")
    dataset = dataset.map(embed_table_storage, batched=False)
    dataset = dataset.with_format(**format)
    return dataset


def load_json(fpath: Path) -> Any:
    with open(fpath) as f:
        return json.load(f)


def write_json(data: dict, fpath: Path) -> None:
    fpath.parent.mkdir(exist_ok=True, parents=True)
    with open(fpath, "w") as f:
        json.dump(data, f, indent=4, ensure_ascii=False)


def load_jsonlines(fpath: Path) -> list[Any]:
    with jsonlines.open(fpath, "r") as reader:
        return list(reader)


def write_jsonlines(data: dict, fpath: Path) -> None:
    fpath.parent.mkdir(exist_ok=True, parents=True)
    with jsonlines.open(fpath, "w") as writer:
        writer.write_all(data)


def append_jsonlines(data: dict, fpath: Path) -> None:
    fpath.parent.mkdir(exist_ok=True, parents=True)
    with jsonlines.open(fpath, "a") as writer:
        writer.write(data)


def write_info(info: dict, local_dir: Path):
    write_json(info, local_dir / INFO_PATH)


def load_info(local_dir: Path) -> dict:
    info = load_json(local_dir / INFO_PATH)
    for ft in info["features"].values():
        ft["shape"] = tuple(ft["shape"])
    return info


def write_stats(stats: dict, local_dir: Path):
    serialized_stats = serialize_dict(stats)
    write_json(serialized_stats, local_dir / STATS_PATH)


def cast_stats_to_numpy(stats) -> dict[str, dict[str, np.ndarray]]:
    stats = {key: np.array(value) for key, value in flatten_dict(stats).items()}
    return unflatten_dict(stats)


def load_stats(local_dir: Path) -> dict[str, dict[str, np.ndarray]]:
    if not (local_dir / STATS_PATH).exists():
        return None
    stats = load_json(local_dir / STATS_PATH)
    return cast_stats_to_numpy(stats)


def write_task(task_index: int, task: dict, local_dir: Path):
    task_dict = {
        "task_index": task_index,
        "task": task,
    }
    append_jsonlines(task_dict, local_dir / TASKS_PATH)


def load_tasks(local_dir: Path) -> tuple[dict, dict]:
    tasks = load_jsonlines(local_dir / TASKS_PATH)
<<<<<<< HEAD
    return {
        item["task_index"]: item["task"]
        for item in sorted(tasks, key=lambda x: x["task_index"])
    }
=======
    tasks = {item["task_index"]: item["task"] for item in sorted(tasks, key=lambda x: x["task_index"])}
    task_to_task_index = {task: task_index for task_index, task in tasks.items()}
    return tasks, task_to_task_index


def write_episode(episode: dict, local_dir: Path):
    append_jsonlines(episode, local_dir / EPISODES_PATH)
>>>>>>> dc1548fe


def load_episodes(local_dir: Path) -> dict:
    episodes = load_jsonlines(local_dir / EPISODES_PATH)
    return {item["episode_index"]: item for item in sorted(episodes, key=lambda x: x["episode_index"])}


def write_episode_stats(episode_index: int, episode_stats: dict, local_dir: Path):
    # We wrap episode_stats in a dictionary since `episode_stats["episode_index"]`
    # is a dictionary of stats and not an integer.
    episode_stats = {
        "episode_index": episode_index,
        "stats": serialize_dict(episode_stats),
    }
    append_jsonlines(episode_stats, local_dir / EPISODES_STATS_PATH)


def load_episodes_stats(local_dir: Path) -> dict:
    episodes_stats = load_jsonlines(local_dir / EPISODES_STATS_PATH)
    return {
        item["episode_index"]: cast_stats_to_numpy(item["stats"])
        for item in sorted(episodes_stats, key=lambda x: x["episode_index"])
    }


def backward_compatible_episodes_stats(
    stats: dict[str, dict[str, np.ndarray]], episodes: list[int]
) -> dict[str, dict[str, np.ndarray]]:
    return {ep_idx: stats for ep_idx in episodes}

<<<<<<< HEAD
def load_image_as_numpy(
    fpath: str | Path, dtype="float32", channel_first: bool = True
=======

def load_image_as_numpy(
    fpath: str | Path, dtype: np.dtype = np.float32, channel_first: bool = True
>>>>>>> dc1548fe
) -> np.ndarray:
    img = PILImage.open(fpath).convert("RGB")
    img_array = np.array(img, dtype=dtype)
    if channel_first:  # (H, W, C) -> (C, H, W)
        img_array = np.transpose(img_array, (2, 0, 1))
    if np.issubdtype(dtype, np.floating):
        img_array /= 255.0
    return img_array


def hf_transform_to_torch(items_dict: dict[torch.Tensor | None]):
    """Get a transform function that convert items from Hugging Face dataset (pyarrow)
    to torch tensors. Importantly, images are converted from PIL, which corresponds to
    a channel last representation (h w c) of uint8 type, to a torch image representation
    with channel first (c h w) of float32 type in range [0,1].
    """
    for key in items_dict:
        first_item = items_dict[key][0]
        if isinstance(first_item, PILImage.Image):
            to_tensor = transforms.ToTensor()
            items_dict[key] = [to_tensor(img) for img in items_dict[key]]
        elif first_item is None:
            pass
        else:
            items_dict[key] = [x if isinstance(x, str) else torch.tensor(x) for x in items_dict[key]]
    return items_dict


def is_valid_version(version: str) -> bool:
    try:
        packaging.version.parse(version)
        return True
    except packaging.version.InvalidVersion:
        return False


def check_version_compatibility(
    repo_id: str,
    version_to_check: str | packaging.version.Version,
    current_version: str | packaging.version.Version,
    enforce_breaking_major: bool = True,
) -> None:
    v_check = (
        packaging.version.parse(version_to_check)
        if not isinstance(version_to_check, packaging.version.Version)
        else version_to_check
    )
    v_current = (
        packaging.version.parse(current_version)
        if not isinstance(current_version, packaging.version.Version)
        else current_version
    )
    if v_check.major < v_current.major and enforce_breaking_major:
        raise BackwardCompatibilityError(repo_id, v_check)
    elif v_check.minor < v_current.minor:
        logging.warning(V21_MESSAGE.format(repo_id=repo_id, version=v_check))


def get_repo_versions(repo_id: str) -> list[packaging.version.Version]:
    """Returns available valid versions (branches and tags) on given repo."""
    api = HfApi()
    repo_refs = api.list_repo_refs(repo_id, repo_type="dataset")
    repo_refs = [b.name for b in repo_refs.branches + repo_refs.tags]
    repo_versions = []
    for ref in repo_refs:
        with contextlib.suppress(packaging.version.InvalidVersion):
            repo_versions.append(packaging.version.parse(ref))

    return repo_versions


<<<<<<< HEAD
def check_version_compatibility(
    repo_id: str,
    version_to_check: str,
    current_version: str,
    enforce_breaking_major: bool = True,
) -> None:
    current_major, _ = _get_major_minor(current_version)
    major_to_check, _ = _get_major_minor(version_to_check)
    if major_to_check < current_major and enforce_breaking_major:
        raise BackwardCompatibilityError(repo_id, version_to_check)
    elif float(version_to_check.strip("v")) < float(current_version.strip("v")):
        logging.warning(
            f"""The dataset you requested ({repo_id}) was created with a previous version ({version_to_check}) of the
            codebase. The current codebase version is {current_version}. You should be fine since
            backward compatibility is maintained. If you encounter a problem, contact LeRobot maintainers on
            Discord ('https://discord.com/invite/s3KuuzsPFb') or open an issue on github.""",
        )
=======
def get_safe_version(repo_id: str, version: str | packaging.version.Version) -> str:
    """
    Returns the version if available on repo or the latest compatible one.
    Otherwise, will throw a `CompatibilityError`.
    """
    target_version = (
        packaging.version.parse(version) if not isinstance(version, packaging.version.Version) else version
    )
    hub_versions = get_repo_versions(repo_id)
>>>>>>> dc1548fe

    if not hub_versions:
        raise RevisionNotFoundError(
            f"""Your dataset must be tagged with a codebase version.
            Assuming _version_ is the codebase_version value in the info.json, you can run this:
            ```python
            from huggingface_hub import HfApi

            hub_api = HfApi()
            hub_api.create_tag("{repo_id}", tag="_version_", repo_type="dataset")
            ```
            """
        )

    if target_version in hub_versions:
        return f"v{target_version}"

    compatibles = [
        v for v in hub_versions if v.major == target_version.major and v.minor <= target_version.minor
    ]
    if compatibles:
        return_version = max(compatibles)
        if return_version < target_version:
            logging.warning(f"Revision {version} for {repo_id} not found, using version v{return_version}")
        return f"v{return_version}"

    lower_major = [v for v in hub_versions if v.major < target_version.major]
    if lower_major:
        raise BackwardCompatibilityError(repo_id, max(lower_major))

    upper_versions = [v for v in hub_versions if v > target_version]
    assert len(upper_versions) > 0
    raise ForwardCompatibilityError(repo_id, min(upper_versions))


def get_hf_features_from_features(features: dict) -> datasets.Features:
    hf_features = {}
    for key, ft in features.items():
        if ft["dtype"] == "video":
            continue
        elif ft["dtype"] == "image":
            hf_features[key] = datasets.Image()
        elif ft["shape"] == (1,):
            hf_features[key] = datasets.Value(dtype=ft["dtype"])
        elif len(ft["shape"]) == 1:
            hf_features[key] = datasets.Sequence(
                length=ft["shape"][0], feature=datasets.Value(dtype=ft["dtype"])
            )
<<<<<<< HEAD
            # TODO: (alibers, azouitine) Add support for ft["shap"] == 0 as Value
=======
        elif len(ft["shape"]) == 2:
            hf_features[key] = datasets.Array2D(shape=ft["shape"], dtype=ft["dtype"])
        elif len(ft["shape"]) == 3:
            hf_features[key] = datasets.Array3D(shape=ft["shape"], dtype=ft["dtype"])
        elif len(ft["shape"]) == 4:
            hf_features[key] = datasets.Array4D(shape=ft["shape"], dtype=ft["dtype"])
        elif len(ft["shape"]) == 5:
            hf_features[key] = datasets.Array5D(shape=ft["shape"], dtype=ft["dtype"])
        else:
            raise ValueError(f"Corresponding feature is not valid: {ft}")
>>>>>>> dc1548fe

    return datasets.Features(hf_features)


def get_features_from_robot(robot: Robot, use_videos: bool = True) -> dict:
    camera_ft = {}
    if robot.cameras:
        camera_ft = {
            key: {"dtype": "video" if use_videos else "image", **ft}
            for key, ft in robot.camera_features.items()
        }
    return {**robot.motor_features, **camera_ft, **DEFAULT_FEATURES}


def dataset_to_policy_features(features: dict[str, dict]) -> dict[str, PolicyFeature]:
    # TODO(aliberts): Implement "type" in dataset features and simplify this
    policy_features = {}
    for key, ft in features.items():
        shape = ft["shape"]
        if ft["dtype"] in ["image", "video"]:
            type = FeatureType.VISUAL
            if len(shape) != 3:
                raise ValueError(f"Number of dimensions of {key} != 3 (shape={shape})")

            names = ft["names"]
            # Backward compatibility for "channel" which is an error introduced in LeRobotDataset v2.0 for ported datasets.
            if names is not None and names[2] in ["channel", "channels"]:  # (h, w, c) -> (c, h, w)
                shape = (shape[2], shape[0], shape[1])
        elif key == "observation.environment_state":
            type = FeatureType.ENV
        elif key.startswith("observation"):
            type = FeatureType.STATE
        elif key == "action":
            type = FeatureType.ACTION
        else:
            continue

        policy_features[key] = PolicyFeature(
            type=type,
            shape=shape,
        )

    return policy_features


def create_empty_dataset_info(
    codebase_version: str,
    fps: int,
    robot_type: str,
    features: dict,
    use_videos: bool,
) -> dict:
    return {
        "codebase_version": codebase_version,
        "robot_type": robot_type,
        "total_episodes": 0,
        "total_frames": 0,
        "total_tasks": 0,
        "total_videos": 0,
        "total_chunks": 0,
        "chunks_size": DEFAULT_CHUNK_SIZE,
        "fps": fps,
        "splits": {},
        "data_path": DEFAULT_PARQUET_PATH,
        "video_path": DEFAULT_VIDEO_PATH if use_videos else None,
        "features": features,
    }


def get_episode_data_index(
    episode_dicts: dict[dict], episodes: list[int] | None = None
) -> dict[str, torch.Tensor]:
<<<<<<< HEAD
    episode_lengths = {
        ep_idx: ep_dict["length"] for ep_idx, ep_dict in enumerate(episode_dicts)
    }
=======
    episode_lengths = {ep_idx: ep_dict["length"] for ep_idx, ep_dict in episode_dicts.items()}
>>>>>>> dc1548fe
    if episodes is not None:
        episode_lengths = {ep_idx: episode_lengths[ep_idx] for ep_idx in episodes}

    cumulative_lengths = list(accumulate(episode_lengths.values()))
    return {
<<<<<<< HEAD
        "from": torch.LongTensor([0] + cumulative_lenghts[:-1]),
        "to": torch.LongTensor(cumulative_lenghts),
    }


def calculate_total_episode(
    hf_dataset: datasets.Dataset, raise_if_not_contiguous: bool = True
) -> dict[str, torch.Tensor]:
    episode_indices = sorted(hf_dataset.unique("episode_index"))
    total_episodes = len(episode_indices)
    if raise_if_not_contiguous and episode_indices != list(range(total_episodes)):
        raise ValueError("episode_index values are not sorted and contiguous.")
    return total_episodes


def calculate_episode_data_index(
    hf_dataset: datasets.Dataset,
) -> dict[str, torch.Tensor]:
    episode_lengths = []
    table = hf_dataset.data.table
    total_episodes = calculate_total_episode(hf_dataset)
    for ep_idx in range(total_episodes):
        ep_table = table.filter(pc.equal(table["episode_index"], ep_idx))
        episode_lengths.insert(ep_idx, len(ep_table))

    cumulative_lenghts = list(accumulate(episode_lengths))
    return {
        "from": torch.LongTensor([0] + cumulative_lenghts[:-1]),
        "to": torch.LongTensor(cumulative_lenghts),
=======
        "from": torch.LongTensor([0] + cumulative_lengths[:-1]),
        "to": torch.LongTensor(cumulative_lengths),
>>>>>>> dc1548fe
    }


def check_timestamps_sync(
    timestamps: np.ndarray,
    episode_indices: np.ndarray,
    episode_data_index: dict[str, np.ndarray],
    fps: int,
    tolerance_s: float,
    raise_value_error: bool = True,
) -> bool:
    """
    This check is to make sure that each timestamp is separated from the next by (1/fps) +/- tolerance
    to account for possible numerical error.

    Args:
        timestamps (np.ndarray): Array of timestamps in seconds.
        episode_indices (np.ndarray): Array indicating the episode index for each timestamp.
        episode_data_index (dict[str, np.ndarray]): A dictionary that includes 'to',
            which identifies indices for the end of each episode.
        fps (int): Frames per second. Used to check the expected difference between consecutive timestamps.
        tolerance_s (float): Allowed deviation from the expected (1/fps) difference.
        raise_value_error (bool): Whether to raise a ValueError if the check fails.

    Returns:
        bool: True if all checked timestamp differences lie within tolerance, False otherwise.

    Raises:
        ValueError: If the check fails and `raise_value_error` is True.
    """
    if timestamps.shape != episode_indices.shape:
        raise ValueError(
            "timestamps and episode_indices should have the same shape. "
            f"Found {timestamps.shape=} and {episode_indices.shape=}."
        )

    # Consecutive differences
    diffs = np.diff(timestamps)
    within_tolerance = np.abs(diffs - (1.0 / fps)) <= tolerance_s

    # Mask to ignore differences at the boundaries between episodes
    mask = np.ones(len(diffs), dtype=bool)
    ignored_diffs = episode_data_index["to"][:-1] - 1  # indices at the end of each episode
    mask[ignored_diffs] = False
    filtered_within_tolerance = within_tolerance[mask]

    # Check if all remaining diffs are within tolerance
    if not np.all(filtered_within_tolerance):
        # Track original indices before masking
        original_indices = np.arange(len(diffs))
        filtered_indices = original_indices[mask]
<<<<<<< HEAD
        outside_tolerance_filtered_indices = torch.nonzero(
            ~filtered_within_tolerance
        )  # .squeeze()
=======
        outside_tolerance_filtered_indices = np.nonzero(~filtered_within_tolerance)[0]
>>>>>>> dc1548fe
        outside_tolerance_indices = filtered_indices[outside_tolerance_filtered_indices]

        outside_tolerances = []
        for idx in outside_tolerance_indices:
            entry = {
                "timestamps": [timestamps[idx], timestamps[idx + 1]],
                "diff": diffs[idx],
                "episode_index": episode_indices[idx].item()
                if hasattr(episode_indices[idx], "item")
                else episode_indices[idx],
            }
            outside_tolerances.append(entry)

        if raise_value_error:
            raise ValueError(
                f"""One or several timestamps unexpectedly violate the tolerance inside episode range.
                This might be due to synchronization issues during data collection.
                \n{pformat(outside_tolerances)}"""
            )
        return False

    return True


def check_delta_timestamps(
    delta_timestamps: dict[str, list[float]],
    fps: int,
    tolerance_s: float,
    raise_value_error: bool = True,
) -> bool:
    """This will check if all the values in delta_timestamps are multiples of 1/fps +/- tolerance.
    This is to ensure that these delta_timestamps added to any timestamp from a dataset will themselves be
    actual timestamps from the dataset.
    """
    outside_tolerance = {}
    for key, delta_ts in delta_timestamps.items():
        within_tolerance = [
            abs(ts * fps - round(ts * fps)) / fps <= tolerance_s for ts in delta_ts
        ]
        if not all(within_tolerance):
            outside_tolerance[key] = [
                ts
                for ts, is_within in zip(delta_ts, within_tolerance, strict=True)
                if not is_within
            ]

    if len(outside_tolerance) > 0:
        if raise_value_error:
            raise ValueError(
                f"""
                The following delta_timestamps are found outside of tolerance range.
                Please make sure they are multiples of 1/{fps} +/- tolerance and adjust
                their values accordingly.
                \n{pformat(outside_tolerance)}
                """
            )
        return False

    return True


def get_delta_indices(
    delta_timestamps: dict[str, list[float]], fps: int
) -> dict[str, list[int]]:
    delta_indices = {}
    for key, delta_ts in delta_timestamps.items():
        delta_indices[key] = [round(d * fps) for d in delta_ts]

    return delta_indices


def cycle(iterable):
    """The equivalent of itertools.cycle, but safe for Pytorch dataloaders.

    See https://github.com/pytorch/pytorch/issues/23900 for information on why itertools.cycle is not safe.
    """
    iterator = iter(iterable)
    while True:
        try:
            yield next(iterator)
        except StopIteration:
            iterator = iter(iterable)


def create_branch(repo_id, *, branch: str, repo_type: str | None = None) -> None:
    """Create a branch on a existing Hugging Face repo. Delete the branch if it already
    exists before creating it.
    """
    api = HfApi()

    branches = api.list_repo_refs(repo_id, repo_type=repo_type).branches
    refs = [branch.ref for branch in branches]
    ref = f"refs/heads/{branch}"
    if ref in refs:
        api.delete_branch(repo_id, repo_type=repo_type, branch=branch)

    api.create_branch(repo_id, repo_type=repo_type, branch=branch)


def create_lerobot_dataset_card(
    tags: list | None = None,
    dataset_info: dict | None = None,
    **kwargs,
) -> DatasetCard:
    """
    Keyword arguments will be used to replace values in ./lerobot/common/datasets/card_template.md.
    Note: If specified, license must be one of https://huggingface.co/docs/hub/repositories-licenses.
    """
    card_tags = ["LeRobot"]

    if tags:
        card_tags += tags
    if dataset_info:
        dataset_structure = "[meta/info.json](meta/info.json):\n"
        dataset_structure += f"```json\n{json.dumps(dataset_info, indent=4)}\n```\n"
        kwargs = {**kwargs, "dataset_structure": dataset_structure}
    card_data = DatasetCardData(
        license=kwargs.get("license"),
        tags=card_tags,
        task_categories=["robotics"],
        configs=[
            {
                "config_name": "default",
                "data_files": "data/*/*.parquet",
            }
        ],
    )

<<<<<<< HEAD
    card_template = (
        importlib.resources.files("lerobot.common.datasets") / "card_template.md"
    ).read_text()
=======
    card_template = (importlib.resources.files("lerobot.common.datasets") / "card_template.md").read_text()
>>>>>>> dc1548fe

    return DatasetCard.from_template(
        card_data=card_data,
        template_str=card_template,
        **kwargs,
    )


class IterableNamespace(SimpleNamespace):
    """
    A namespace object that supports both dictionary-like iteration and dot notation access.
    Automatically converts nested dictionaries into IterableNamespaces.

    This class extends SimpleNamespace to provide:
    - Dictionary-style iteration over keys
    - Access to items via both dot notation (obj.key) and brackets (obj["key"])
    - Dictionary-like methods: items(), keys(), values()
    - Recursive conversion of nested dictionaries

    Args:
        dictionary: Optional dictionary to initialize the namespace
        **kwargs: Additional keyword arguments passed to SimpleNamespace

    Examples:
        >>> data = {"name": "Alice", "details": {"age": 25}}
        >>> ns = IterableNamespace(data)
        >>> ns.name
        'Alice'
        >>> ns.details.age
        25
        >>> list(ns.keys())
        ['name', 'details']
        >>> for key, value in ns.items():
        ...     print(f"{key}: {value}")
        name: Alice
        details: IterableNamespace(age=25)
    """

    def __init__(self, dictionary: dict[str, Any] = None, **kwargs):
        super().__init__(**kwargs)
        if dictionary is not None:
            for key, value in dictionary.items():
                if isinstance(value, dict):
                    setattr(self, key, IterableNamespace(value))
                else:
                    setattr(self, key, value)

    def __iter__(self) -> Iterator[str]:
        return iter(vars(self))

    def __getitem__(self, key: str) -> Any:
        return vars(self)[key]

    def items(self):
        return vars(self).items()

    def values(self):
        return vars(self).values()

    def keys(self):
<<<<<<< HEAD
        return vars(self).keys()
=======
        return vars(self).keys()


def validate_frame(frame: dict, features: dict):
    optional_features = {"timestamp"}
    expected_features = (set(features) - set(DEFAULT_FEATURES.keys())) | {"task"}
    actual_features = set(frame.keys())

    error_message = validate_features_presence(actual_features, expected_features, optional_features)

    if "task" in frame:
        error_message += validate_feature_string("task", frame["task"])

    common_features = actual_features & (expected_features | optional_features)
    for name in common_features - {"task"}:
        error_message += validate_feature_dtype_and_shape(name, features[name], frame[name])

    if error_message:
        raise ValueError(error_message)


def validate_features_presence(
    actual_features: set[str], expected_features: set[str], optional_features: set[str]
):
    error_message = ""
    missing_features = expected_features - actual_features
    extra_features = actual_features - (expected_features | optional_features)

    if missing_features or extra_features:
        error_message += "Feature mismatch in `frame` dictionary:\n"
        if missing_features:
            error_message += f"Missing features: {missing_features}\n"
        if extra_features:
            error_message += f"Extra features: {extra_features}\n"

    return error_message


def validate_feature_dtype_and_shape(name: str, feature: dict, value: np.ndarray | PILImage.Image | str):
    expected_dtype = feature["dtype"]
    expected_shape = feature["shape"]
    if is_valid_numpy_dtype_string(expected_dtype):
        return validate_feature_numpy_array(name, expected_dtype, expected_shape, value)
    elif expected_dtype in ["image", "video"]:
        return validate_feature_image_or_video(name, expected_shape, value)
    elif expected_dtype == "string":
        return validate_feature_string(name, value)
    else:
        raise NotImplementedError(f"The feature dtype '{expected_dtype}' is not implemented yet.")


def validate_feature_numpy_array(
    name: str, expected_dtype: str, expected_shape: list[int], value: np.ndarray
):
    error_message = ""
    if isinstance(value, np.ndarray):
        actual_dtype = value.dtype
        actual_shape = value.shape

        if actual_dtype != np.dtype(expected_dtype):
            error_message += f"The feature '{name}' of dtype '{actual_dtype}' is not of the expected dtype '{expected_dtype}'.\n"

        if actual_shape != expected_shape:
            error_message += f"The feature '{name}' of shape '{actual_shape}' does not have the expected shape '{expected_shape}'.\n"
    else:
        error_message += f"The feature '{name}' is not a 'np.ndarray'. Expected type is '{expected_dtype}', but type '{type(value)}' provided instead.\n"

    return error_message


def validate_feature_image_or_video(name: str, expected_shape: list[str], value: np.ndarray | PILImage.Image):
    # Note: The check of pixels range ([0,1] for float and [0,255] for uint8) is done by the image writer threads.
    error_message = ""
    if isinstance(value, np.ndarray):
        actual_shape = value.shape
        c, h, w = expected_shape
        if len(actual_shape) != 3 or (actual_shape != (c, h, w) and actual_shape != (h, w, c)):
            error_message += f"The feature '{name}' of shape '{actual_shape}' does not have the expected shape '{(c, h, w)}' or '{(h, w, c)}'.\n"
    elif isinstance(value, PILImage.Image):
        pass
    else:
        error_message += f"The feature '{name}' is expected to be of type 'PIL.Image' or 'np.ndarray' channel first or channel last, but type '{type(value)}' provided instead.\n"

    return error_message


def validate_feature_string(name: str, value: str):
    if not isinstance(value, str):
        return f"The feature '{name}' is expected to be of type 'str', but type '{type(value)}' provided instead.\n"
    return ""


def validate_episode_buffer(episode_buffer: dict, total_episodes: int, features: dict):
    if "size" not in episode_buffer:
        raise ValueError("size key not found in episode_buffer")

    if "task" not in episode_buffer:
        raise ValueError("task key not found in episode_buffer")

    if episode_buffer["episode_index"] != total_episodes:
        # TODO(aliberts): Add option to use existing episode_index
        raise NotImplementedError(
            "You might have manually provided the episode_buffer with an episode_index that doesn't "
            "match the total number of episodes already in the dataset. This is not supported for now."
        )

    if episode_buffer["size"] == 0:
        raise ValueError("You must add one or several frames with `add_frame` before calling `add_episode`.")

    buffer_keys = set(episode_buffer.keys()) - {"task", "size"}
    if not buffer_keys == set(features):
        raise ValueError(
            f"Features from `episode_buffer` don't match the ones in `features`."
            f"In episode_buffer not in features: {buffer_keys - set(features)}"
            f"In features not in episode_buffer: {set(features) - buffer_keys}"
        )
>>>>>>> dc1548fe
<|MERGE_RESOLUTION|>--- conflicted
+++ resolved
@@ -17,10 +17,6 @@
 import importlib.resources
 import json
 import logging
-<<<<<<< HEAD
-import textwrap
-=======
->>>>>>> dc1548fe
 from collections.abc import Iterator
 from itertools import accumulate
 from pathlib import Path
@@ -56,15 +52,9 @@
 EPISODES_STATS_PATH = "meta/episodes_stats.jsonl"
 TASKS_PATH = "meta/tasks.jsonl"
 
-DEFAULT_VIDEO_PATH = (
-    "videos/chunk-{episode_chunk:03d}/{video_key}/episode_{episode_index:06d}.mp4"
-)
-DEFAULT_PARQUET_PATH = (
-    "data/chunk-{episode_chunk:03d}/episode_{episode_index:06d}.parquet"
-)
-DEFAULT_IMAGE_PATH = (
-    "images/{image_key}/episode_{episode_index:06d}/frame_{frame_index:06d}.png"
-)
+DEFAULT_VIDEO_PATH = "videos/chunk-{episode_chunk:03d}/{video_key}/episode_{episode_index:06d}.mp4"
+DEFAULT_PARQUET_PATH = "data/chunk-{episode_chunk:03d}/episode_{episode_index:06d}.parquet"
+DEFAULT_IMAGE_PATH = "images/{image_key}/episode_{episode_index:06d}/frame_{frame_index:06d}.png"
 
 DATASET_CARD_TEMPLATE = """
 ---
@@ -130,11 +120,6 @@
 
 
 def serialize_dict(stats: dict[str, torch.Tensor | np.ndarray | dict]) -> dict:
-<<<<<<< HEAD
-    serialized_dict = {
-        key: value.tolist() for key, value in flatten_dict(stats).items()
-    }
-=======
     serialized_dict = {}
     for key, value in flatten_dict(stats).items():
         if isinstance(value, (torch.Tensor, np.ndarray)):
@@ -145,7 +130,6 @@
             serialized_dict[key] = value
         else:
             raise NotImplementedError(f"The value '{value}' of type '{type(value)}' is not supported.")
->>>>>>> dc1548fe
     return unflatten_dict(serialized_dict)
 
 
@@ -224,12 +208,6 @@
 
 def load_tasks(local_dir: Path) -> tuple[dict, dict]:
     tasks = load_jsonlines(local_dir / TASKS_PATH)
-<<<<<<< HEAD
-    return {
-        item["task_index"]: item["task"]
-        for item in sorted(tasks, key=lambda x: x["task_index"])
-    }
-=======
     tasks = {item["task_index"]: item["task"] for item in sorted(tasks, key=lambda x: x["task_index"])}
     task_to_task_index = {task: task_index for task_index, task in tasks.items()}
     return tasks, task_to_task_index
@@ -237,7 +215,6 @@
 
 def write_episode(episode: dict, local_dir: Path):
     append_jsonlines(episode, local_dir / EPISODES_PATH)
->>>>>>> dc1548fe
 
 
 def load_episodes(local_dir: Path) -> dict:
@@ -268,14 +245,9 @@
 ) -> dict[str, dict[str, np.ndarray]]:
     return {ep_idx: stats for ep_idx in episodes}
 
-<<<<<<< HEAD
-def load_image_as_numpy(
-    fpath: str | Path, dtype="float32", channel_first: bool = True
-=======
 
 def load_image_as_numpy(
     fpath: str | Path, dtype: np.dtype = np.float32, channel_first: bool = True
->>>>>>> dc1548fe
 ) -> np.ndarray:
     img = PILImage.open(fpath).convert("RGB")
     img_array = np.array(img, dtype=dtype)
@@ -347,25 +319,6 @@
     return repo_versions
 
 
-<<<<<<< HEAD
-def check_version_compatibility(
-    repo_id: str,
-    version_to_check: str,
-    current_version: str,
-    enforce_breaking_major: bool = True,
-) -> None:
-    current_major, _ = _get_major_minor(current_version)
-    major_to_check, _ = _get_major_minor(version_to_check)
-    if major_to_check < current_major and enforce_breaking_major:
-        raise BackwardCompatibilityError(repo_id, version_to_check)
-    elif float(version_to_check.strip("v")) < float(current_version.strip("v")):
-        logging.warning(
-            f"""The dataset you requested ({repo_id}) was created with a previous version ({version_to_check}) of the
-            codebase. The current codebase version is {current_version}. You should be fine since
-            backward compatibility is maintained. If you encounter a problem, contact LeRobot maintainers on
-            Discord ('https://discord.com/invite/s3KuuzsPFb') or open an issue on github.""",
-        )
-=======
 def get_safe_version(repo_id: str, version: str | packaging.version.Version) -> str:
     """
     Returns the version if available on repo or the latest compatible one.
@@ -375,7 +328,6 @@
         packaging.version.parse(version) if not isinstance(version, packaging.version.Version) else version
     )
     hub_versions = get_repo_versions(repo_id)
->>>>>>> dc1548fe
 
     if not hub_versions:
         raise RevisionNotFoundError(
@@ -424,9 +376,6 @@
             hf_features[key] = datasets.Sequence(
                 length=ft["shape"][0], feature=datasets.Value(dtype=ft["dtype"])
             )
-<<<<<<< HEAD
-            # TODO: (alibers, azouitine) Add support for ft["shap"] == 0 as Value
-=======
         elif len(ft["shape"]) == 2:
             hf_features[key] = datasets.Array2D(shape=ft["shape"], dtype=ft["dtype"])
         elif len(ft["shape"]) == 3:
@@ -437,7 +386,6 @@
             hf_features[key] = datasets.Array5D(shape=ft["shape"], dtype=ft["dtype"])
         else:
             raise ValueError(f"Corresponding feature is not valid: {ft}")
->>>>>>> dc1548fe
 
     return datasets.Features(hf_features)
 
@@ -510,52 +458,14 @@
 def get_episode_data_index(
     episode_dicts: dict[dict], episodes: list[int] | None = None
 ) -> dict[str, torch.Tensor]:
-<<<<<<< HEAD
-    episode_lengths = {
-        ep_idx: ep_dict["length"] for ep_idx, ep_dict in enumerate(episode_dicts)
-    }
-=======
     episode_lengths = {ep_idx: ep_dict["length"] for ep_idx, ep_dict in episode_dicts.items()}
->>>>>>> dc1548fe
     if episodes is not None:
         episode_lengths = {ep_idx: episode_lengths[ep_idx] for ep_idx in episodes}
 
     cumulative_lengths = list(accumulate(episode_lengths.values()))
     return {
-<<<<<<< HEAD
-        "from": torch.LongTensor([0] + cumulative_lenghts[:-1]),
-        "to": torch.LongTensor(cumulative_lenghts),
-    }
-
-
-def calculate_total_episode(
-    hf_dataset: datasets.Dataset, raise_if_not_contiguous: bool = True
-) -> dict[str, torch.Tensor]:
-    episode_indices = sorted(hf_dataset.unique("episode_index"))
-    total_episodes = len(episode_indices)
-    if raise_if_not_contiguous and episode_indices != list(range(total_episodes)):
-        raise ValueError("episode_index values are not sorted and contiguous.")
-    return total_episodes
-
-
-def calculate_episode_data_index(
-    hf_dataset: datasets.Dataset,
-) -> dict[str, torch.Tensor]:
-    episode_lengths = []
-    table = hf_dataset.data.table
-    total_episodes = calculate_total_episode(hf_dataset)
-    for ep_idx in range(total_episodes):
-        ep_table = table.filter(pc.equal(table["episode_index"], ep_idx))
-        episode_lengths.insert(ep_idx, len(ep_table))
-
-    cumulative_lenghts = list(accumulate(episode_lengths))
-    return {
-        "from": torch.LongTensor([0] + cumulative_lenghts[:-1]),
-        "to": torch.LongTensor(cumulative_lenghts),
-=======
         "from": torch.LongTensor([0] + cumulative_lengths[:-1]),
         "to": torch.LongTensor(cumulative_lengths),
->>>>>>> dc1548fe
     }
 
 
@@ -607,13 +517,7 @@
         # Track original indices before masking
         original_indices = np.arange(len(diffs))
         filtered_indices = original_indices[mask]
-<<<<<<< HEAD
-        outside_tolerance_filtered_indices = torch.nonzero(
-            ~filtered_within_tolerance
-        )  # .squeeze()
-=======
         outside_tolerance_filtered_indices = np.nonzero(~filtered_within_tolerance)[0]
->>>>>>> dc1548fe
         outside_tolerance_indices = filtered_indices[outside_tolerance_filtered_indices]
 
         outside_tolerances = []
@@ -650,14 +554,10 @@
     """
     outside_tolerance = {}
     for key, delta_ts in delta_timestamps.items():
-        within_tolerance = [
-            abs(ts * fps - round(ts * fps)) / fps <= tolerance_s for ts in delta_ts
-        ]
+        within_tolerance = [abs(ts * fps - round(ts * fps)) / fps <= tolerance_s for ts in delta_ts]
         if not all(within_tolerance):
             outside_tolerance[key] = [
-                ts
-                for ts, is_within in zip(delta_ts, within_tolerance, strict=True)
-                if not is_within
+                ts for ts, is_within in zip(delta_ts, within_tolerance, strict=True) if not is_within
             ]
 
     if len(outside_tolerance) > 0:
@@ -675,9 +575,7 @@
     return True
 
 
-def get_delta_indices(
-    delta_timestamps: dict[str, list[float]], fps: int
-) -> dict[str, list[int]]:
+def get_delta_indices(delta_timestamps: dict[str, list[float]], fps: int) -> dict[str, list[int]]:
     delta_indices = {}
     for key, delta_ts in delta_timestamps.items():
         delta_indices[key] = [round(d * fps) for d in delta_ts]
@@ -742,13 +640,7 @@
         ],
     )
 
-<<<<<<< HEAD
-    card_template = (
-        importlib.resources.files("lerobot.common.datasets") / "card_template.md"
-    ).read_text()
-=======
     card_template = (importlib.resources.files("lerobot.common.datasets") / "card_template.md").read_text()
->>>>>>> dc1548fe
 
     return DatasetCard.from_template(
         card_data=card_data,
@@ -809,9 +701,6 @@
         return vars(self).values()
 
     def keys(self):
-<<<<<<< HEAD
-        return vars(self).keys()
-=======
         return vars(self).keys()
 
 
@@ -927,5 +816,4 @@
             f"Features from `episode_buffer` don't match the ones in `features`."
             f"In episode_buffer not in features: {buffer_keys - set(features)}"
             f"In features not in episode_buffer: {set(features) - buffer_keys}"
-        )
->>>>>>> dc1548fe
+        )