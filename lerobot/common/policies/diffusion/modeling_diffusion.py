--- conflicted
+++ resolved
@@ -83,14 +83,6 @@
 
         self.diffusion = DiffusionModel(config)
 
-<<<<<<< HEAD
-        self.expected_image_keys = [
-            k for k in config.input_shapes if k.startswith("observation.image")
-        ]
-        self.use_env_state = "observation.environment_state" in config.input_shapes
-
-=======
->>>>>>> dc1548fe
         self.reset()
 
     def get_optim_params(self) -> dict:
@@ -104,15 +96,8 @@
         }
         if self.config.image_features:
             self._queues["observation.images"] = deque(maxlen=self.config.n_obs_steps)
-<<<<<<< HEAD
-        if self.use_env_state:
-            self._queues["observation.environment_state"] = deque(
-                maxlen=self.config.n_obs_steps
-            )
-=======
         if self.config.env_state_feature:
             self._queues["observation.environment_state"] = deque(maxlen=self.config.n_obs_steps)
->>>>>>> dc1548fe
 
     @torch.no_grad
     def select_action(self, batch: dict[str, Tensor]) -> Tensor:
@@ -137,30 +122,17 @@
         actually measured from the first observation which (if `n_obs_steps` > 1) happened in the past.
         """
         batch = self.normalize_inputs(batch)
-<<<<<<< HEAD
-        if len(self.expected_image_keys) > 0:
-            batch = dict(
-                batch
-            )  # shallow copy so that adding a key doesn't modify the original
-            batch["observation.images"] = torch.stack(
-                [batch[k] for k in self.expected_image_keys], dim=-4
-=======
         if self.config.image_features:
             batch = dict(batch)  # shallow copy so that adding a key doesn't modify the original
             batch["observation.images"] = torch.stack(
                 [batch[key] for key in self.config.image_features], dim=-4
->>>>>>> dc1548fe
             )
         # Note: It's important that this happens after stacking the images into a single key.
         self._queues = populate_queues(self._queues, batch)
 
         if len(self._queues["action"]) == 0:
             # stack n latest observations from the queue
-            batch = {
-                k: torch.stack(list(self._queues[k]), dim=1)
-                for k in batch
-                if k in self._queues
-            }
+            batch = {k: torch.stack(list(self._queues[k]), dim=1) for k in batch if k in self._queues}
             actions = self.diffusion.generate_actions(batch)
 
             # TODO(rcadene): make above methods return output dictionary?
@@ -174,19 +146,10 @@
     def forward(self, batch: dict[str, Tensor]) -> tuple[Tensor, None]:
         """Run the batch through the model and compute the loss for training or validation."""
         batch = self.normalize_inputs(batch)
-<<<<<<< HEAD
-        if len(self.expected_image_keys) > 0:
-            batch = dict(
-                batch
-            )  # shallow copy so that adding a key doesn't modify the original
-            batch["observation.images"] = torch.stack(
-                [batch[k] for k in self.expected_image_keys], dim=-4
-=======
         if self.config.image_features:
             batch = dict(batch)  # shallow copy so that adding a key doesn't modify the original
             batch["observation.images"] = torch.stack(
                 [batch[key] for key in self.config.image_features], dim=-4
->>>>>>> dc1548fe
             )
         batch = self.normalize_targets(batch)
         loss = self.diffusion.compute_loss(batch)
@@ -213,20 +176,9 @@
         self.config = config
 
         # Build observation encoders (depending on which observations are provided).
-<<<<<<< HEAD
-        global_cond_dim = config.input_shapes["observation.state"][0]
-        num_images = len(
-            [k for k in config.input_shapes if k.startswith("observation.image")]
-        )
-        self._use_images = False
-        self._use_env_state = False
-        if num_images > 0:
-            self._use_images = True
-=======
         global_cond_dim = self.config.robot_state_feature.shape[0]
         if self.config.image_features:
             num_images = len(self.config.image_features)
->>>>>>> dc1548fe
             if self.config.use_separate_rgb_encoder_per_camera:
                 encoders = [DiffusionRgbEncoder(config) for _ in range(num_images)]
                 self.rgb_encoder = nn.ModuleList(encoders)
@@ -237,9 +189,7 @@
         if self.config.env_state_feature:
             global_cond_dim += self.config.env_state_feature.shape[0]
 
-        self.unet = DiffusionConditionalUnet1d(
-            config, global_cond_dim=global_cond_dim * config.n_obs_steps
-        )
+        self.unet = DiffusionConditionalUnet1d(config, global_cond_dim=global_cond_dim * config.n_obs_steps)
 
         self.noise_scheduler = _make_noise_scheduler(
             config.noise_scheduler_type,
@@ -269,15 +219,7 @@
 
         # Sample prior.
         sample = torch.randn(
-<<<<<<< HEAD
-            size=(
-                batch_size,
-                self.config.horizon,
-                self.config.output_shapes["action"][0],
-            ),
-=======
             size=(batch_size, self.config.horizon, self.config.action_feature.shape[0]),
->>>>>>> dc1548fe
             dtype=dtype,
             device=device,
             generator=generator,
@@ -293,9 +235,7 @@
                 global_cond=global_cond,
             )
             # Compute previous image: x_t -> x_t-1
-            sample = self.noise_scheduler.step(
-                model_output, t, sample, generator=generator
-            ).prev_sample
+            sample = self.noise_scheduler.step(model_output, t, sample, generator=generator).prev_sample
 
         return sample
 
@@ -307,15 +247,11 @@
         if self.config.image_features:
             if self.config.use_separate_rgb_encoder_per_camera:
                 # Combine batch and sequence dims while rearranging to make the camera index dimension first.
-                images_per_camera = einops.rearrange(
-                    batch["observation.images"], "b s n ... -> n (b s) ..."
-                )
+                images_per_camera = einops.rearrange(batch["observation.images"], "b s n ... -> n (b s) ...")
                 img_features_list = torch.cat(
                     [
                         encoder(images)
-                        for encoder, images in zip(
-                            self.rgb_encoder, images_per_camera, strict=True
-                        )
+                        for encoder, images in zip(self.rgb_encoder, images_per_camera, strict=True)
                     ]
                 )
                 # Separate batch and sequence dims back out. The camera index dim gets absorbed into the
@@ -329,9 +265,7 @@
             else:
                 # Combine batch, sequence, and "which camera" dims before passing to shared encoder.
                 img_features = self.rgb_encoder(
-                    einops.rearrange(
-                        batch["observation.images"], "b s n ... -> (b s n) ..."
-                    )
+                    einops.rearrange(batch["observation.images"], "b s n ... -> (b s n) ...")
                 )
                 # Separate batch dim and sequence dim back out. The camera index dim gets absorbed into the
                 # feature dim (effectively concatenating the camera features).
@@ -425,9 +359,7 @@
         elif self.config.prediction_type == "sample":
             target = batch["action"]
         else:
-            raise ValueError(
-                f"Unsupported prediction type {self.config.prediction_type}"
-            )
+            raise ValueError(f"Unsupported prediction type {self.config.prediction_type}")
 
         loss = F.mse_loss(pred, target, reduction="none")
 
@@ -487,9 +419,7 @@
 
         # we could use torch.linspace directly but that seems to behave slightly differently than numpy
         # and causes a small degradation in pc_success of pre-trained models.
-        pos_x, pos_y = np.meshgrid(
-            np.linspace(-1.0, 1.0, self._in_w), np.linspace(-1.0, 1.0, self._in_h)
-        )
+        pos_x, pos_y = np.meshgrid(np.linspace(-1.0, 1.0, self._in_w), np.linspace(-1.0, 1.0, self._in_h))
         pos_x = torch.from_numpy(pos_x.reshape(self._in_h * self._in_w, 1)).float()
         pos_y = torch.from_numpy(pos_y.reshape(self._in_h * self._in_w, 1)).float()
         # register as buffer so it's moved to the correct device.
@@ -531,9 +461,7 @@
             # Always use center crop for eval
             self.center_crop = torchvision.transforms.CenterCrop(config.crop_shape)
             if config.crop_is_random:
-                self.maybe_random_crop = torchvision.transforms.RandomCrop(
-                    config.crop_shape
-                )
+                self.maybe_random_crop = torchvision.transforms.RandomCrop(config.crop_shape)
             else:
                 self.maybe_random_crop = self.center_crop
         else:
@@ -554,37 +482,13 @@
             self.backbone = _replace_submodules(
                 root_module=self.backbone,
                 predicate=lambda x: isinstance(x, nn.BatchNorm2d),
-                func=lambda x: nn.GroupNorm(
-                    num_groups=x.num_features // 16, num_channels=x.num_features
-                ),
+                func=lambda x: nn.GroupNorm(num_groups=x.num_features // 16, num_channels=x.num_features),
             )
 
         # Set up pooling and final layers.
         # Use a dry run to get the feature map shape.
         # The dummy input should take the number of image channels from `config.image_features` and it should
         # use the height and width from `config.crop_shape` if it is provided, otherwise it should use the
-<<<<<<< HEAD
-        # height and width from `config.input_shapes`.
-        image_keys = [
-            k for k in config.input_shapes if k.startswith("observation.image")
-        ]
-        # Note: we have a check in the config class to make sure all images have the same shape.
-        image_key = image_keys[0]
-        dummy_input_h_w = (
-            config.crop_shape
-            if config.crop_shape is not None
-            else config.input_shapes[image_key][1:]
-        )
-        dummy_input = torch.zeros(
-            size=(1, config.input_shapes[image_key][0], *dummy_input_h_w)
-        )
-        with torch.inference_mode():
-            dummy_feature_map = self.backbone(dummy_input)
-        feature_map_shape = tuple(dummy_feature_map.shape[1:])
-        self.pool = SpatialSoftmax(
-            feature_map_shape, num_kp=config.spatial_softmax_num_keypoints
-        )
-=======
         # height and width from `config.image_features`.
 
         # Note: we have a check in the config class to make sure all images have the same shape.
@@ -594,7 +498,6 @@
         feature_map_shape = get_output_shape(self.backbone, dummy_shape)[1:]
 
         self.pool = SpatialSoftmax(feature_map_shape, num_kp=config.spatial_softmax_num_keypoints)
->>>>>>> dc1548fe
         self.feature_dim = config.spatial_softmax_num_keypoints * 2
         self.out = nn.Linear(config.spatial_softmax_num_keypoints * 2, self.feature_dim)
         self.relu = nn.ReLU()
@@ -636,11 +539,7 @@
     if predicate(root_module):
         return func(root_module)
 
-    replace_list = [
-        k.split(".")
-        for k, m in root_module.named_modules(remove_duplicate=True)
-        if predicate(m)
-    ]
+    replace_list = [k.split(".") for k, m in root_module.named_modules(remove_duplicate=True) if predicate(m)]
     for *parents, k in replace_list:
         parent_module = root_module
         if len(parents) > 0:
@@ -655,9 +554,7 @@
         else:
             setattr(parent_module, k, tgt_module)
     # verify that all BN are replaced
-    assert not any(
-        predicate(m) for _, m in root_module.named_modules(remove_duplicate=True)
-    )
+    assert not any(predicate(m) for _, m in root_module.named_modules(remove_duplicate=True))
     return root_module
 
 
@@ -685,9 +582,7 @@
         super().__init__()
 
         self.block = nn.Sequential(
-            nn.Conv1d(
-                inp_channels, out_channels, kernel_size, padding=kernel_size // 2
-            ),
+            nn.Conv1d(inp_channels, out_channels, kernel_size, padding=kernel_size // 2),
             nn.GroupNorm(n_groups, out_channels),
             nn.Mish(),
         )
@@ -710,13 +605,9 @@
         # Encoder for the diffusion timestep.
         self.diffusion_step_encoder = nn.Sequential(
             DiffusionSinusoidalPosEmb(config.diffusion_step_embed_dim),
-            nn.Linear(
-                config.diffusion_step_embed_dim, config.diffusion_step_embed_dim * 4
-            ),
+            nn.Linear(config.diffusion_step_embed_dim, config.diffusion_step_embed_dim * 4),
             nn.Mish(),
-            nn.Linear(
-                config.diffusion_step_embed_dim * 4, config.diffusion_step_embed_dim
-            ),
+            nn.Linear(config.diffusion_step_embed_dim * 4, config.diffusion_step_embed_dim),
         )
 
         # The FiLM conditioning dimension.
@@ -741,16 +632,10 @@
             self.down_modules.append(
                 nn.ModuleList(
                     [
-                        DiffusionConditionalResidualBlock1d(
-                            dim_in, dim_out, **common_res_block_kwargs
-                        ),
-                        DiffusionConditionalResidualBlock1d(
-                            dim_out, dim_out, **common_res_block_kwargs
-                        ),
+                        DiffusionConditionalResidualBlock1d(dim_in, dim_out, **common_res_block_kwargs),
+                        DiffusionConditionalResidualBlock1d(dim_out, dim_out, **common_res_block_kwargs),
                         # Downsample as long as it is not the last block.
-                        nn.Conv1d(dim_out, dim_out, 3, 2, 1)
-                        if not is_last
-                        else nn.Identity(),
+                        nn.Conv1d(dim_out, dim_out, 3, 2, 1) if not is_last else nn.Identity(),
                     ]
                 )
             )
@@ -779,30 +664,17 @@
                 nn.ModuleList(
                     [
                         # dim_in * 2, because it takes the encoder's skip connection as well
-                        DiffusionConditionalResidualBlock1d(
-                            dim_in * 2, dim_out, **common_res_block_kwargs
-                        ),
-                        DiffusionConditionalResidualBlock1d(
-                            dim_out, dim_out, **common_res_block_kwargs
-                        ),
+                        DiffusionConditionalResidualBlock1d(dim_in * 2, dim_out, **common_res_block_kwargs),
+                        DiffusionConditionalResidualBlock1d(dim_out, dim_out, **common_res_block_kwargs),
                         # Upsample as long as it is not the last block.
-                        nn.ConvTranspose1d(dim_out, dim_out, 4, 2, 1)
-                        if not is_last
-                        else nn.Identity(),
+                        nn.ConvTranspose1d(dim_out, dim_out, 4, 2, 1) if not is_last else nn.Identity(),
                     ]
                 )
             )
 
         self.final_conv = nn.Sequential(
-<<<<<<< HEAD
-            DiffusionConv1dBlock(
-                config.down_dims[0], config.down_dims[0], kernel_size=config.kernel_size
-            ),
-            nn.Conv1d(config.down_dims[0], config.output_shapes["action"][0], 1),
-=======
             DiffusionConv1dBlock(config.down_dims[0], config.down_dims[0], kernel_size=config.kernel_size),
             nn.Conv1d(config.down_dims[0], config.action_feature.shape[0], 1),
->>>>>>> dc1548fe
         )
 
     def forward(self, x: Tensor, timestep: Tensor | int, global_cond=None) -> Tensor:
@@ -869,23 +741,17 @@
         self.use_film_scale_modulation = use_film_scale_modulation
         self.out_channels = out_channels
 
-        self.conv1 = DiffusionConv1dBlock(
-            in_channels, out_channels, kernel_size, n_groups=n_groups
-        )
+        self.conv1 = DiffusionConv1dBlock(in_channels, out_channels, kernel_size, n_groups=n_groups)
 
         # FiLM modulation (https://arxiv.org/abs/1709.07871) outputs per-channel bias and (maybe) scale.
         cond_channels = out_channels * 2 if use_film_scale_modulation else out_channels
         self.cond_encoder = nn.Sequential(nn.Mish(), nn.Linear(cond_dim, cond_channels))
 
-        self.conv2 = DiffusionConv1dBlock(
-            out_channels, out_channels, kernel_size, n_groups=n_groups
-        )
+        self.conv2 = DiffusionConv1dBlock(out_channels, out_channels, kernel_size, n_groups=n_groups)
 
         # A final convolution for dimension matching the residual (if needed).
         self.residual_conv = (
-            nn.Conv1d(in_channels, out_channels, 1)
-            if in_channels != out_channels
-            else nn.Identity()
+            nn.Conv1d(in_channels, out_channels, 1) if in_channels != out_channels else nn.Identity()
         )
 
     def forward(self, x: Tensor, cond: Tensor) -> Tensor:
