#!/usr/bin/env python

# Copyright 2024 Seungjae Lee and Yibin Wang and Haritheja Etukuru
# and H. Jin Kim and Nur Muhammad Mahi Shafiullah and Lerrel Pinto
# and The HuggingFace Inc. team. All rights reserved.
#
# Licensed under the Apache License, Version 2.0 (the "License");
# you may not use this file except in compliance with the License.
# You may obtain a copy of the License at
#
#     http://www.apache.org/licenses/LICENSE-2.0
#
# Unless required by applicable law or agreed to in writing, software
# distributed under the License is distributed on an "AS IS" BASIS,
# WITHOUT WARRANTIES OR CONDITIONS OF ANY KIND, either express or implied.
# See the License for the specific language governing permissions and
# limitations under the License.

import warnings
from collections import deque
from typing import Callable, List

import einops
import numpy as np
import torch
import torch.nn.functional as F  # noqa: N812
import torchvision
from torch import Tensor, nn

from lerobot.common.policies.normalize import Normalize, Unnormalize
from lerobot.common.policies.pretrained import PreTrainedPolicy
from lerobot.common.policies.utils import (
    get_device_from_parameters,
    get_output_shape,
    populate_queues,
)
from lerobot.common.policies.vqbet.configuration_vqbet import VQBeTConfig
from lerobot.common.policies.vqbet.vqbet_utils import GPT, ResidualVQ

# ruff: noqa: N806


class VQBeTPolicy(PreTrainedPolicy):
    """
    VQ-BeT Policy as per "Behavior Generation with Latent Actions"
    """

    config_class = VQBeTConfig
    name = "vqbet"

    def __init__(
        self,
        config: VQBeTConfig | None = None,
        dataset_stats: dict[str, dict[str, Tensor]] | None = None,
    ):
        """
        Args:
            config: Policy configuration class instance or None, in which case the default instantiation of
                the configuration class is used.
            dataset_stats: Dataset statistics to be used for normalization. If not passed here, it is expected
                that they will be passed with a call to `load_state_dict` before the policy is used.
        """
        super().__init__(config)
        config.validate_features()
        self.config = config

        self.normalize_inputs = Normalize(config.input_features, config.normalization_mapping, dataset_stats)
        self.normalize_targets = Normalize(
            config.output_features, config.normalization_mapping, dataset_stats
        )
        self.unnormalize_outputs = Unnormalize(
            config.output_features, config.normalization_mapping, dataset_stats
        )

        self.vqbet = VQBeTModel(config)

<<<<<<< HEAD
        self.expected_image_keys = [
            k for k in config.input_shapes if k.startswith("observation.image")
        ]

=======
>>>>>>> dc1548fe
        self.reset()

    def get_optim_params(self) -> dict:
        vqvae_params = (
            list(self.vqbet.action_head.vqvae_model.encoder.parameters())
            + list(self.vqbet.action_head.vqvae_model.decoder.parameters())
            + list(self.vqbet.action_head.vqvae_model.vq_layer.parameters())
        )
        decay_params, no_decay_params = self.vqbet.policy.configure_parameters()
        decay_params = (
            decay_params
            + list(self.vqbet.rgb_encoder.parameters())
            + list(self.vqbet.state_projector.parameters())
            + list(self.vqbet.rgb_feature_projector.parameters())
            + [self.vqbet.action_token]
            + list(self.vqbet.action_head.map_to_cbet_preds_offset.parameters())
        )

        if self.config.sequentially_select:
            decay_params = (
                decay_params
                + list(self.vqbet.action_head.map_to_cbet_preds_primary_bin.parameters())
                + list(self.vqbet.action_head.map_to_cbet_preds_secondary_bin.parameters())
            )
        else:
            decay_params = decay_params + list(self.vqbet.action_head.map_to_cbet_preds_bin.parameters())

        return [
            {
                "params": decay_params,
            },
            {
                "params": vqvae_params,
                "weight_decay": self.config.optimizer_vqvae_weight_decay,
                "lr": self.config.optimizer_vqvae_lr,
            },
            {
                "params": no_decay_params,
                "weight_decay": 0.0,
            },
        ]

    def reset(self):
        """
        Clear observation and action queues. Should be called on `env.reset()`
        queues are populated during rollout of the policy, they contain the n latest observations and actions
        """
        self._queues = {
            "observation.images": deque(maxlen=self.config.n_obs_steps),
            "observation.state": deque(maxlen=self.config.n_obs_steps),
            "action": deque(maxlen=self.config.action_chunk_size),
        }

    @torch.no_grad
    def select_action(self, batch: dict[str, Tensor]) -> Tensor:
        """Select a single action given environment observations.

        This method wraps `select_actions` in order to return one action at a time for execution in the
        environment. It works by managing the actions in a queue and only calling `select_actions` when the
        queue is empty.
        """

        batch = self.normalize_inputs(batch)
<<<<<<< HEAD
        batch = dict(
            batch
        )  # shallow copy so that adding a key doesn't modify the original
        batch["observation.images"] = torch.stack(
            [batch[k] for k in self.expected_image_keys], dim=-4
        )
=======
        batch = dict(batch)  # shallow copy so that adding a key doesn't modify the original
        batch["observation.images"] = torch.stack([batch[key] for key in self.config.image_features], dim=-4)
>>>>>>> dc1548fe
        # Note: It's important that this happens after stacking the images into a single key.
        self._queues = populate_queues(self._queues, batch)

        if not self.vqbet.action_head.vqvae_model.discretized.item():
            warnings.warn(
                "To evaluate in the environment, your VQ-BeT model should contain a pretrained Residual VQ.",
                stacklevel=1,
            )

        if len(self._queues["action"]) == 0:
            batch = {
                k: torch.stack(list(self._queues[k]), dim=1)
                for k in batch
                if k in self._queues
            }
            actions = self.vqbet(batch, rollout=True)[
                :, : self.config.action_chunk_size
            ]

            # the dimension of returned action is (batch_size, action_chunk_size, action_dim)
            actions = self.unnormalize_outputs({"action": actions})["action"]
            # since the data in the action queue's dimension is (action_chunk_size, batch_size, action_dim), we transpose the action and fill the queue
            self._queues["action"].extend(actions.transpose(0, 1))

        action = self._queues["action"].popleft()
        return action

    def forward(self, batch: dict[str, Tensor]) -> tuple[Tensor, dict]:
        """Run the batch through the model and compute the loss for training or validation."""
        batch = self.normalize_inputs(batch)
<<<<<<< HEAD
        batch = dict(
            batch
        )  # shallow copy so that adding a key doesn't modify the original
        batch["observation.images"] = torch.stack(
            [batch[k] for k in self.expected_image_keys], dim=-4
        )
=======
        batch = dict(batch)  # shallow copy so that adding a key doesn't modify the original
        batch["observation.images"] = torch.stack([batch[key] for key in self.config.image_features], dim=-4)
>>>>>>> dc1548fe
        batch = self.normalize_targets(batch)
        # VQ-BeT discretizes action using VQ-VAE before training BeT (please refer to section 3.2 in the VQ-BeT paper https://arxiv.org/pdf/2403.03181)
        if not self.vqbet.action_head.vqvae_model.discretized.item():
            # loss: total loss of training RVQ
            # n_different_codes: how many of the total possible VQ codes are being used in single batch (how many of them have at least one encoder embedding as a nearest neighbor). This can be at most `vqvae_n_embed * number of layers of RVQ (=2)`.
            # n_different_combinations: how many different code combinations are being used out of all possible combinations in single batch. This can be at most `vqvae_n_embed ^ number of layers of RVQ (=2)` (hint consider the RVQ as a decision tree).
            loss, n_different_codes, n_different_combinations, recon_l1_error = (
                self.vqbet.action_head.discretize(
                    self.config.n_vqvae_training_steps, batch["action"]
                )
            )
            return loss, {
                "n_different_codes": n_different_codes,
                "n_different_combinations": n_different_combinations,
                "recon_l1_error": recon_l1_error,
            }
        # if Residual VQ is already trained, VQ-BeT trains its GPT and bin prediction head / offset prediction head parts.
        _, loss_dict = self.vqbet(batch, rollout=False)
        loss = loss_dict.pop("loss")

        return loss, loss_dict


class SpatialSoftmax(nn.Module):
    """
    Spatial Soft Argmax operation described in "Deep Spatial Autoencoders for Visuomotor Learning" by Finn et al.
    (https://arxiv.org/pdf/1509.06113). A minimal port of the robomimic implementation.

    At a high level, this takes 2D feature maps (from a convnet/ViT) and returns the "center of mass"
    of activations of each channel, i.e., keypoints in the image space for the policy to focus on.

    Example: take feature maps of size (512x10x12). We generate a grid of normalized coordinates (10x12x2):
    -----------------------------------------------------
    | (-1., -1.)   | (-0.82, -1.)   | ... | (1., -1.)   |
    | (-1., -0.78) | (-0.82, -0.78) | ... | (1., -0.78) |
    | ...          | ...            | ... | ...         |
    | (-1., 1.)    | (-0.82, 1.)    | ... | (1., 1.)    |
    -----------------------------------------------------
    This is achieved by applying channel-wise softmax over the activations (512x120) and computing the dot
    product with the coordinates (120x2) to get expected points of maximal activation (512x2).

    The example above results in 512 keypoints (corresponding to the 512 input channels). We can optionally
    provide num_kp != None to control the number of keypoints. This is achieved by a first applying a learnable
    linear mapping (in_channels, H, W) -> (num_kp, H, W).
    """

    def __init__(self, input_shape, num_kp=None):
        """
        Args:
            input_shape (list): (C, H, W) input feature map shape.
            num_kp (int): number of keypoints in output. If None, output will have the same number of channels as input.
        """
        super().__init__()

        assert len(input_shape) == 3
        self._in_c, self._in_h, self._in_w = input_shape

        if num_kp is not None:
            self.nets = torch.nn.Conv2d(self._in_c, num_kp, kernel_size=1)
            self._out_c = num_kp
        else:
            self.nets = None
            self._out_c = self._in_c

        # we could use torch.linspace directly but that seems to behave slightly differently than numpy
        # and causes a small degradation in pc_success of pre-trained models.
        pos_x, pos_y = np.meshgrid(
            np.linspace(-1.0, 1.0, self._in_w), np.linspace(-1.0, 1.0, self._in_h)
        )
        pos_x = torch.from_numpy(pos_x.reshape(self._in_h * self._in_w, 1)).float()
        pos_y = torch.from_numpy(pos_y.reshape(self._in_h * self._in_w, 1)).float()
        # register as buffer so it's moved to the correct device.
        self.register_buffer("pos_grid", torch.cat([pos_x, pos_y], dim=1))

    def forward(self, features: Tensor) -> Tensor:
        """
        Args:
            features: (B, C, H, W) input feature maps.
        Returns:
            (B, K, 2) image-space coordinates of keypoints.
        """
        if self.nets is not None:
            features = self.nets(features)

        # [B, K, H, W] -> [B * K, H * W] where K is number of keypoints
        features = features.reshape(-1, self._in_h * self._in_w)
        # 2d softmax normalization
        attention = F.softmax(features, dim=-1)
        # [B * K, H * W] x [H * W, 2] -> [B * K, 2] for spatial coordinate mean in x and y dimensions
        expected_xy = attention @ self.pos_grid
        # reshape to [B, K, 2]
        feature_keypoints = expected_xy.view(-1, self._out_c, 2)

        return feature_keypoints


class VQBeTModel(nn.Module):
    """VQ-BeT: The underlying neural network for VQ-BeT

    Note: In this code we use the terms `rgb_encoder`, 'policy', `action_head`. The meanings are as follows.
        - The `rgb_encoder` process rgb-style image observations to one-dimensional embedding vectors
        - A `policy` is a minGPT architecture, that takes observation sequences and action query tokens to generate `features`.
        - These `features` pass through the action head, which passes through the code prediction, offset prediction head,
        and finally generates a prediction for the action chunks.

        -------------------------------** legend **-------------------------------
        │   n = n_obs_steps, p = n_action_pred_token, c = action_chunk_size)   │
        │   o_{t} : visual observation at timestep {t}                           │
        │   s_{t} : state observation at timestep {t}                            │
        │   a_{t} : action at timestep {t}                                       │
        │   A_Q : action_query_token                                             │
        --------------------------------------------------------------------------


        Training Phase 1. Discretize action using Residual VQ (for config.n_vqvae_training_steps steps)


        ┌─────────────────┐            ┌─────────────────┐            ┌─────────────────┐
        │                 │            │                 │            │                 │
        │   RVQ encoder   │    ─►      │     Residual    │    ─►      │   RVQ Decoder   │
        │ (a_{t}~a_{t+p}) │            │  Code Quantizer │            │                 │
        │                 │            │                 │            │                 │
        └─────────────────┘            └─────────────────┘            └─────────────────┘

        Training Phase 2.

          timestep {t-n+1}   timestep {t-n+2}                timestep {t}
            ┌─────┴─────┐     ┌─────┴─────┐                 ┌─────┴─────┐

        o_{t-n+1}         o_{t-n+2}           ...         o_{t}
            │                 │                             │
            │ s_{t-n+1}       │ s_{t-n+2}         ...       │   s_{t}           p
            │     │           │     │                       │     │     ┌───────┴───────┐
            │     │    A_Q    │     │    A_Q          ...   │     │    A_Q     ...     A_Q
            │     │     │     │     │     │                 │     │     │               │
        ┌───▼─────▼─────▼─────▼─────▼─────▼─────────────────▼─────▼─────▼───────────────▼───┐
        │                                                                                   │
        │                                       GPT                                         │       =>    policy
        │                                                                                   │
        └───────────────▼─────────────────▼─────────────────────────────▼───────────────▼───┘
                        │                 │                             │               │
                    ┌───┴───┐         ┌───┴───┐                     ┌───┴───┐       ┌───┴───┐
                  code    offset    code    offset                code    offset  code    offset
                    ▼       │         ▼       │                     ▼       │       ▼       │       =>    action_head
               RVQ Decoder  │    RVQ Decoder  │                RVQ Decoder  │  RVQ Decoder  │
                    └── + ──┘         └── + ──┘                     └── + ──┘       └── + ──┘
                        ▼                 ▼                             ▼               ▼
                   action chunk      action chunk                  action chunk     action chunk
                    a_{t-n+1} ~       a_{t-n+2} ~                   a_{t} ~     ...  a_{t+p-1} ~
                     a_{t-n+c}         a_{t-n+c+1}                   a_{t+c-1}        a_{t+p+c-1}

                                                                        ▼
                                                      ONLY this chunk is used in rollout!
    """

    def __init__(self, config: VQBeTConfig):
        super().__init__()
        self.config = config

        self.rgb_encoder = VQBeTRgbEncoder(config)
<<<<<<< HEAD
        self.num_images = len(
            [k for k in config.input_shapes if k.startswith("observation.image")]
        )
=======
        self.num_images = len(self.config.image_features)
>>>>>>> dc1548fe
        # This action query token is used as a prompt for querying action chunks. Please refer to "A_Q" in the image above.
        # Note: During the forward pass, this token is repeated as many times as needed. The authors also experimented with initializing the necessary number of tokens independently and observed inferior results.
        self.action_token = nn.Parameter(torch.randn(1, 1, self.config.gpt_input_dim))

        # To input state and observation features into GPT layers, we first project the features to fit the shape of input size of GPT.
        self.state_projector = MLP(
<<<<<<< HEAD
            config.input_shapes["observation.state"][0],
=======
            config.robot_state_feature.shape[0],
>>>>>>> dc1548fe
            hidden_channels=[self.config.gpt_input_dim],
        )
        self.rgb_feature_projector = MLP(
            self.rgb_encoder.feature_dim, hidden_channels=[self.config.gpt_input_dim]
        )

        # GPT part of VQ-BeT
        self.policy = GPT(config)
        # bin prediction head / offset prediction head part of VQ-BeT
        self.action_head = VQBeTHead(config)

        # Action tokens for: each observation step, the current action token, and all future action tokens.
        num_tokens = self.config.n_action_pred_token + self.config.n_obs_steps - 1
        self.register_buffer(
            "select_target_actions_indices",
            torch.row_stack(
                [
                    torch.arange(i, i + self.config.action_chunk_size)
                    for i in range(num_tokens)
                ]
            ),
        )

    def forward(self, batch: dict[str, Tensor], rollout: bool) -> tuple[dict, dict]:
        # Input validation.
        assert set(batch).issuperset({"observation.state", "observation.images"})
        batch_size, n_obs_steps = batch["observation.state"].shape[:2]
        assert n_obs_steps == self.config.n_obs_steps

        # Extract image feature (first combine batch and sequence dims).
        img_features = self.rgb_encoder(
            einops.rearrange(batch["observation.images"], "b s n ... -> (b s n) ...")
        )
        # Separate batch and sequence dims.
        img_features = einops.rearrange(
            img_features,
            "(b s n) ... -> b s n ...",
            b=batch_size,
            s=n_obs_steps,
            n=self.num_images,
        )

        # Arrange prior and current observation step tokens as shown in the class docstring.
        # First project features to token dimension.
        rgb_tokens = self.rgb_feature_projector(
            img_features
        )  # (batch, obs_step, number of different cameras, projection dims)
        input_tokens = [rgb_tokens[:, :, i] for i in range(rgb_tokens.size(2))]
        input_tokens.append(
            self.state_projector(batch["observation.state"])
        )  # (batch, obs_step, projection dims)
        input_tokens.append(
            einops.repeat(
                self.action_token, "1 1 d -> b n d", b=batch_size, n=n_obs_steps
            )
        )
        # Interleave tokens by stacking and rearranging.
        input_tokens = torch.stack(input_tokens, dim=2)
        input_tokens = einops.rearrange(input_tokens, "b n t d -> b (n t) d")

        len_additional_action_token = self.config.n_action_pred_token - 1
        future_action_tokens = self.action_token.repeat(
            batch_size, len_additional_action_token, 1
        )

        # add additional action query tokens for predicting future action chunks
        input_tokens = torch.cat([input_tokens, future_action_tokens], dim=1)

        # get action features (pass through GPT)
        features = self.policy(input_tokens)
        # len(self.config.input_features) is the number of different observation modes.
        # this line gets the index of action prompt tokens.
<<<<<<< HEAD
        historical_act_pred_index = np.arange(0, n_obs_steps) * (
            len(self.config.input_shapes) + 1
        ) + len(self.config.input_shapes)
=======
        historical_act_pred_index = np.arange(0, n_obs_steps) * (len(self.config.input_features) + 1) + len(
            self.config.input_features
        )
>>>>>>> dc1548fe

        # only extract the output tokens at the position of action query:
        # Behavior Transformer (BeT), and VQ-BeT are both sequence-to-sequence prediction models,
        # mapping sequential observation to sequential action (please refer to section 2.2 in BeT paper https://arxiv.org/pdf/2206.11251).
        # Thus, it predicts a historical action sequence, in addition to current and future actions (predicting future actions : optional).
        if len_additional_action_token > 0:
            features = torch.cat(
                [
                    features[:, historical_act_pred_index],
                    features[:, -len_additional_action_token:],
                ],
                dim=1,
            )
        else:
            features = features[:, historical_act_pred_index]
        # pass through action head
        action_head_output = self.action_head(features)
        # if rollout, VQ-BeT don't calculate loss
        if rollout:
            return action_head_output["predicted_action"][
                :, n_obs_steps - 1, :
            ].reshape(batch_size, self.config.action_chunk_size, -1)
        # else, it calculate overall loss (bin prediction loss, and offset loss)
        else:
            output = batch["action"][:, self.select_target_actions_indices]
            loss = self.action_head.loss_fn(
                action_head_output, output, reduction="mean"
            )
            return action_head_output, loss


class VQBeTHead(nn.Module):
    def __init__(self, config: VQBeTConfig):
        """
        VQBeTHead takes output of GPT layers, and pass the feature through bin prediction head (`self.map_to_cbet_preds_bin`), and offset prediction head (`self.map_to_cbet_preds_offset`)

        self.map_to_cbet_preds_bin: outputs probability of each code (for each layer).
            The input dimension of `self.map_to_cbet_preds_bin` is same with the output of GPT,
            and the output dimension of `self.map_to_cbet_preds_bin` is `self.vqvae_model.vqvae_num_layers (=fixed as 2) * self.config.vqvae_n_embed`.
            if the agent select the code sequentially, we use self.map_to_cbet_preds_primary_bin and self.map_to_cbet_preds_secondary_bin instead of self._map_to_cbet_preds_bin.

        self.map_to_cbet_preds_offset: output the predicted offsets for all the codes in all the layers.
            The input dimension of ` self.map_to_cbet_preds_offset` is same with the output of GPT,
            and the output dimension of ` self.map_to_cbet_preds_offset` is `self.vqvae_model.vqvae_num_layers (=fixed as 2) * self.config.vqvae_n_embed * config.action_chunk_size * config.action_feature.shape[0]`.
        """

        super().__init__()
        self.config = config
        # init vqvae
        self.vqvae_model = VqVae(config)
        if config.sequentially_select:
            self.map_to_cbet_preds_primary_bin = MLP(
                in_channels=config.gpt_output_dim,
                hidden_channels=[self.config.vqvae_n_embed],
            )
            self.map_to_cbet_preds_secondary_bin = MLP(
                in_channels=config.gpt_output_dim + self.config.vqvae_n_embed,
                hidden_channels=[self.config.vqvae_n_embed],
            )
        else:
            self.map_to_cbet_preds_bin = MLP(
                in_channels=config.gpt_output_dim,
                hidden_channels=[
                    self.vqvae_model.vqvae_num_layers * self.config.vqvae_n_embed
                ],
            )
        self.map_to_cbet_preds_offset = MLP(
            in_channels=config.gpt_output_dim,
            hidden_channels=[
                self.vqvae_model.vqvae_num_layers
                * self.config.vqvae_n_embed
                * config.action_chunk_size
                * config.action_feature.shape[0],
            ],
        )
        # loss
        self._focal_loss_fn = FocalLoss(gamma=2.0)

    def discretize(self, n_vqvae_training_steps, actions):
        # Resize the action sequence data to fit the action chunk size using a sliding window approach.
        actions = torch.cat(
            [
                actions[:, j : j + self.config.action_chunk_size, :]
                for j in range(actions.shape[1] + 1 - self.config.action_chunk_size)
            ],
            dim=0,
        )
        # `actions` is a tensor of shape (new_batch, action_chunk_size, action_dim) where new_batch is the number of possible chunks created from the original sequences using the sliding window.

        loss, metric = self.vqvae_model.vqvae_forward(actions)
        n_different_codes = sum(
            [
                len(torch.unique(metric[2][:, i]))
                for i in range(self.vqvae_model.vqvae_num_layers)
            ]
        )
        n_different_combinations = len(torch.unique(metric[2], dim=0))
        recon_l1_error = metric[0].detach().cpu().item()
        self.vqvae_model.optimized_steps += 1
        # if we updated RVQ more than `n_vqvae_training_steps` steps, we freeze the RVQ part.
        if self.vqvae_model.optimized_steps >= n_vqvae_training_steps:
            self.vqvae_model.discretized = torch.tensor(True)
            self.vqvae_model.vq_layer.freeze_codebook = torch.tensor(True)
            print("Finished discretizing action data!")
            self.vqvae_model.eval()
            for param in self.vqvae_model.vq_layer.parameters():
                param.requires_grad = False
        return loss, n_different_codes, n_different_combinations, recon_l1_error

    def forward(self, x, **kwargs) -> dict:
        # N is the batch size, and T is number of action query tokens, which are process through same GPT
        N, T, _ = x.shape
        # we calculate N and T side parallelly. Thus, the dimensions would be
        # (batch size * number of action query tokens, action chunk size, action dimension)
        x = einops.rearrange(x, "N T WA -> (N T) WA")

        # sample offsets
        cbet_offsets = self.map_to_cbet_preds_offset(x)
        cbet_offsets = einops.rearrange(
            cbet_offsets,
            "(NT) (G C WA) -> (NT) G C WA",
            G=self.vqvae_model.vqvae_num_layers,
            C=self.config.vqvae_n_embed,
        )
        # if self.config.sequentially_select is True, bin prediction head first sample the primary code, and then sample secondary code
        if self.config.sequentially_select:
            cbet_primary_logits = self.map_to_cbet_preds_primary_bin(x)

            # select primary bin first
            cbet_primary_probs = torch.softmax(
                cbet_primary_logits / self.config.bet_softmax_temperature, dim=-1
            )
            NT, choices = cbet_primary_probs.shape
            sampled_primary_centers = einops.rearrange(
                torch.multinomial(cbet_primary_probs.view(-1, choices), num_samples=1),
                "(NT) 1 -> NT",
                NT=NT,
            )

            cbet_secondary_logits = self.map_to_cbet_preds_secondary_bin(
                torch.cat(
                    (
                        x,
                        F.one_hot(
                            sampled_primary_centers,
                            num_classes=self.config.vqvae_n_embed,
                        ),
                    ),
                    axis=1,
                )
            )
            cbet_secondary_probs = torch.softmax(
                cbet_secondary_logits / self.config.bet_softmax_temperature, dim=-1
            )
            sampled_secondary_centers = einops.rearrange(
                torch.multinomial(
                    cbet_secondary_probs.view(-1, choices), num_samples=1
                ),
                "(NT) 1 -> NT",
                NT=NT,
            )
            sampled_centers = torch.stack(
                (sampled_primary_centers, sampled_secondary_centers), axis=1
            )
            cbet_logits = torch.stack(
                [cbet_primary_logits, cbet_secondary_logits], dim=1
            )
        # if self.config.sequentially_select is False, bin prediction head samples primary and secondary code at once.
        else:
            cbet_logits = self.map_to_cbet_preds_bin(x)
            cbet_logits = einops.rearrange(
                cbet_logits,
                "(NT) (G C) -> (NT) G C",
                G=self.vqvae_model.vqvae_num_layers,
<<<<<<< HEAD
            )
            cbet_probs = torch.softmax(
                cbet_logits / self.config.bet_softmax_temperature, dim=-1
=======
>>>>>>> dc1548fe
            )
            NT, G, choices = cbet_probs.shape
            sampled_centers = einops.rearrange(
                torch.multinomial(cbet_probs.view(-1, choices), num_samples=1),
                "(NT G) 1 -> NT G",
                NT=NT,
            )

        device = get_device_from_parameters(self)
        indices = (
            torch.arange(NT, device=device).unsqueeze(1),
            torch.arange(self.vqvae_model.vqvae_num_layers, device=device).unsqueeze(0),
            sampled_centers,
        )
        # Use advanced indexing to sample the values (Extract the only offsets corresponding to the sampled codes.)
        sampled_offsets = cbet_offsets[indices]
        # Then, sum the offsets over the RVQ layers to get a net offset for the bin prediction
        sampled_offsets = sampled_offsets.sum(dim=1)
        with torch.no_grad():
            # Get the centroids (= vectors corresponding to the codes) of each layer to pass it through RVQ decoder
            return_decoder_input = (
                self.vqvae_model.get_embeddings_from_code(sampled_centers)
                .clone()
                .detach()
            )
            # pass the centroids through decoder to get actions.
            decoded_action = (
                self.vqvae_model.get_action_from_latent(return_decoder_input)
                .clone()
                .detach()
            )
        # reshaped extracted offset to match with decoded centroids
        sampled_offsets = einops.rearrange(
            sampled_offsets, "NT (W A) -> NT W A", W=self.config.action_chunk_size
        )
        # add offset and decoded centroids
        predicted_action = decoded_action + sampled_offsets
        predicted_action = einops.rearrange(
            predicted_action,
            "(N T) W A -> N T (W A)",
            N=N,
            T=T,
            W=self.config.action_chunk_size,
        )

        return {
            "cbet_logits": cbet_logits,
            "predicted_action": predicted_action,
            "sampled_centers": sampled_centers,
            "decoded_action": decoded_action,
        }

    def loss_fn(self, pred, target, **kwargs):
        """
        for given ground truth action values (target), and prediction (pred) this function calculates the overall loss.

        predicted_action: predicted action chunk (offset + decoded centroids)
        sampled_centers: sampled centroids (code of RVQ)
        decoded_action: decoded action, which is produced by passing sampled_centers through RVQ decoder
        NT: batch size * T
        T: number of action query tokens, which are process through same GPT
        cbet_logits: probability of all codes in each layer
        """
        action_seq = target
        predicted_action = pred["predicted_action"]
        sampled_centers = pred["sampled_centers"]
        decoded_action = pred["decoded_action"]
        NT = predicted_action.shape[0] * predicted_action.shape[1]

        cbet_logits = pred["cbet_logits"]

        predicted_action = einops.rearrange(
            predicted_action, "N T (W A) -> (N T) W A", W=self.config.action_chunk_size
        )

        action_seq = einops.rearrange(action_seq, "N T W A -> (N T) W A")
        # Figure out the loss for the actions.
        # First, we need to find the closest cluster center for each ground truth action.
        with torch.no_grad():
            state_vq, action_bins = self.vqvae_model.get_code(
                action_seq
            )  # action_bins: NT, G

        # Now we can compute the loss.

        # offset loss is L1 distance between the predicted action and ground truth action
        offset_loss = F.l1_loss(action_seq, predicted_action)

        # calculate primary code prediction loss
        cbet_loss1 = self._focal_loss_fn(
            cbet_logits[:, 0, :],
            action_bins[:, 0],
        )
        # calculate secondary code prediction loss
        cbet_loss2 = self._focal_loss_fn(
            cbet_logits[:, 1, :],
            action_bins[:, 1],
        )
        # add all the prediction loss
        cbet_loss = (
            cbet_loss1 * self.config.primary_code_loss_weight
            + cbet_loss2 * self.config.secondary_code_loss_weight
        )

        equal_primary_code_rate = torch.sum(
            (action_bins[:, 0] == sampled_centers[:, 0]).int()
        ) / (NT)
        equal_secondary_code_rate = torch.sum(
            (action_bins[:, 1] == sampled_centers[:, 1]).int()
        ) / (NT)

        action_mse_error = torch.mean((action_seq - predicted_action) ** 2)
        vq_action_error = torch.mean(torch.abs(action_seq - decoded_action))
        offset_action_error = torch.mean(torch.abs(action_seq - predicted_action))
        action_error_max = torch.max(torch.abs(action_seq - predicted_action))

        loss = cbet_loss + self.config.offset_loss_weight * offset_loss

        loss_dict = {
            "loss": loss,
            "classification_loss": cbet_loss.detach().cpu().item(),
            "offset_loss": offset_loss.detach().cpu().item(),
            "equal_primary_code_rate": equal_primary_code_rate.detach().cpu().item(),
            "equal_secondary_code_rate": equal_secondary_code_rate.detach()
            .cpu()
            .item(),
            "vq_action_error": vq_action_error.detach().cpu().item(),
            "offset_action_error": offset_action_error.detach().cpu().item(),
            "action_error_max": action_error_max.detach().cpu().item(),
            "action_mse_error": action_mse_error.detach().cpu().item(),
        }
        return loss_dict


<<<<<<< HEAD
class VQBeTOptimizer(torch.optim.Adam):
    def __init__(self, policy, cfg):
        vqvae_params = (
            list(policy.vqbet.action_head.vqvae_model.encoder.parameters())
            + list(policy.vqbet.action_head.vqvae_model.decoder.parameters())
            + list(policy.vqbet.action_head.vqvae_model.vq_layer.parameters())
        )
        decay_params, no_decay_params = policy.vqbet.policy.configure_parameters()
        decay_params = (
            decay_params
            + list(policy.vqbet.rgb_encoder.parameters())
            + list(policy.vqbet.state_projector.parameters())
            + list(policy.vqbet.rgb_feature_projector.parameters())
            + [policy.vqbet.action_token]
            + list(policy.vqbet.action_head.map_to_cbet_preds_offset.parameters())
        )

        if cfg.policy.sequentially_select:
            decay_params = (
                decay_params
                + list(
                    policy.vqbet.action_head.map_to_cbet_preds_primary_bin.parameters()
                )
                + list(
                    policy.vqbet.action_head.map_to_cbet_preds_secondary_bin.parameters()
                )
            )
        else:
            decay_params = decay_params + list(
                policy.vqbet.action_head.map_to_cbet_preds_bin.parameters()
            )

        optim_groups = [
            {
                "params": decay_params,
                "weight_decay": cfg.training.adam_weight_decay,
                "lr": cfg.training.lr,
            },
            {
                "params": vqvae_params,
                "weight_decay": 0.0001,
                "lr": cfg.training.vqvae_lr,
            },
            {
                "params": no_decay_params,
                "weight_decay": 0.0,
                "lr": cfg.training.lr,
            },
        ]
        super().__init__(
            optim_groups,
            cfg.training.lr,
            cfg.training.adam_betas,
            cfg.training.adam_eps,
        )


class VQBeTScheduler(nn.Module):
    def __init__(self, optimizer, cfg):
        super().__init__()
        n_vqvae_training_steps = cfg.training.n_vqvae_training_steps

        num_warmup_steps = cfg.training.lr_warmup_steps
        num_training_steps = cfg.training.offline_steps
        num_cycles = 0.5

        def lr_lambda(current_step):
            if current_step < n_vqvae_training_steps:
                return float(1)
            else:
                current_step = current_step - n_vqvae_training_steps
                if current_step < num_warmup_steps:
                    return float(current_step) / float(max(1, num_warmup_steps))
                progress = float(current_step - num_warmup_steps) / float(
                    max(1, num_training_steps - num_warmup_steps)
                )
                return max(
                    0.0,
                    0.5
                    * (1.0 + math.cos(math.pi * float(num_cycles) * 2.0 * progress)),
                )

        self.lr_scheduler = LambdaLR(optimizer, lr_lambda, -1)

    def step(self):
        self.lr_scheduler.step()


=======
>>>>>>> dc1548fe
class VQBeTRgbEncoder(nn.Module):
    """Encode an RGB image into a 1D feature vector.

    Includes the ability to normalize and crop the image first.

    Same with DiffusionRgbEncoder from modeling_diffusion.py
    """

    def __init__(self, config: VQBeTConfig):
        super().__init__()
        # Set up optional preprocessing.
        if config.crop_shape is not None:
            self.do_crop = True
            # Always use center crop for eval
            self.center_crop = torchvision.transforms.CenterCrop(config.crop_shape)
            if config.crop_is_random:
                self.maybe_random_crop = torchvision.transforms.RandomCrop(
                    config.crop_shape
                )
            else:
                self.maybe_random_crop = self.center_crop
        else:
            self.do_crop = False

        # Set up backbone.
        backbone_model = getattr(torchvision.models, config.vision_backbone)(
            weights=config.pretrained_backbone_weights
        )
        # Note: This assumes that the layer4 feature map is children()[-3]
        # TODO(alexander-soare): Use a safer alternative.
        self.backbone = nn.Sequential(*(list(backbone_model.children())[:-2]))
        if config.use_group_norm:
            if config.pretrained_backbone_weights:
                raise ValueError(
                    "You can't replace BatchNorm in a pretrained model without ruining the weights!"
                )
            self.backbone = _replace_submodules(
                root_module=self.backbone,
                predicate=lambda x: isinstance(x, nn.BatchNorm2d),
                func=lambda x: nn.GroupNorm(
                    num_groups=x.num_features // 16, num_channels=x.num_features
                ),
            )

        # Set up pooling and final layers.
        # Use a dry run to get the feature map shape.
        # The dummy input should take the number of image channels from `config.image_features` and it should
        # use the height and width from `config.crop_shape` if it is provided, otherwise it should use the
<<<<<<< HEAD
        # height and width from `config.input_shapes`.
        image_keys = [
            k for k in config.input_shapes if k.startswith("observation.image")
        ]
        assert len(image_keys) == 1
        image_key = image_keys[0]
        dummy_input_h_w = (
            config.crop_shape
            if config.crop_shape is not None
            else config.input_shapes[image_key][1:]
        )
        dummy_input = torch.zeros(
            size=(1, config.input_shapes[image_key][0], *dummy_input_h_w)
        )
        with torch.inference_mode():
            dummy_feature_map = self.backbone(dummy_input)
        feature_map_shape = tuple(dummy_feature_map.shape[1:])
        self.pool = SpatialSoftmax(
            feature_map_shape, num_kp=config.spatial_softmax_num_keypoints
        )
=======
        # height and width from `config.image_features`.

        images_shape = next(iter(config.image_features.values())).shape
        dummy_shape_h_w = config.crop_shape if config.crop_shape is not None else images_shape[1:]
        dummy_shape = (1, images_shape[0], *dummy_shape_h_w)
        feature_map_shape = get_output_shape(self.backbone, dummy_shape)[1:]

        self.pool = SpatialSoftmax(feature_map_shape, num_kp=config.spatial_softmax_num_keypoints)
>>>>>>> dc1548fe
        self.feature_dim = config.spatial_softmax_num_keypoints * 2
        self.out = nn.Linear(config.spatial_softmax_num_keypoints * 2, self.feature_dim)
        self.relu = nn.ReLU()

    def forward(self, x: Tensor) -> Tensor:
        """
        Args:
            x: (B, C, H, W) image tensor with pixel values in [0, 1].
        Returns:
            (B, D) image feature.
        """
        # Preprocess: maybe crop (if it was set up in the __init__).
        if self.do_crop:
            if self.training:  # noqa: SIM108
                x = self.maybe_random_crop(x)
            else:
                # Always use center crop for eval.
                x = self.center_crop(x)
        # Extract backbone feature.
        x = torch.flatten(self.pool(self.backbone(x)), start_dim=1)
        # Final linear layer with non-linearity.
        x = self.relu(self.out(x))
        return x


def _replace_submodules(
    root_module: nn.Module,
    predicate: Callable[[nn.Module], bool],
    func: Callable[[nn.Module], nn.Module],
) -> nn.Module:
    """
    Args:
        root_module: The module for which the submodules need to be replaced
        predicate: Takes a module as an argument and must return True if the that module is to be replaced.
        func: Takes a module as an argument and returns a new module to replace it with.
    Returns:
        The root module with its submodules replaced.
    """
    if predicate(root_module):
        return func(root_module)

    replace_list = [
        k.split(".")
        for k, m in root_module.named_modules(remove_duplicate=True)
        if predicate(m)
    ]
    for *parents, k in replace_list:
        parent_module = root_module
        if len(parents) > 0:
            parent_module = root_module.get_submodule(".".join(parents))
        if isinstance(parent_module, nn.Sequential):
            src_module = parent_module[int(k)]
        else:
            src_module = getattr(parent_module, k)
        tgt_module = func(src_module)
        if isinstance(parent_module, nn.Sequential):
            parent_module[int(k)] = tgt_module
        else:
            setattr(parent_module, k, tgt_module)
    # verify that all BN are replaced
    assert not any(
        predicate(m) for _, m in root_module.named_modules(remove_duplicate=True)
    )
    return root_module


class VqVae(nn.Module):
    def __init__(
        self,
        config: VQBeTConfig,
    ):
        """
        VQ-VAE is composed of three parts: encoder, vq_layer, and decoder.
        Encoder and decoder are MLPs consisting of an input, output layer, and hidden layer, respectively.
        The vq_layer uses residual VQs.

        This class contains functions for training the encoder and decoder along with the residual VQ layer (for training phase 1),
        as well as functions to help BeT training part in training phase 2.
        """

        super().__init__()
        self.config = config
        # 'discretized' indicates whether the Residual VQ part is trained or not. (After finishing the training, we set discretized=True)
        self.register_buffer("discretized", torch.tensor(False))
        self.optimized_steps = 0
        # we use the fixed number of layers for Residual VQ across all environments.
        self.vqvae_num_layers = 2

        self.vq_layer = ResidualVQ(
            dim=config.vqvae_embedding_dim,
            num_quantizers=self.vqvae_num_layers,
            codebook_size=config.vqvae_n_embed,
        )

        self.encoder = MLP(
<<<<<<< HEAD
            in_channels=self.config.output_shapes["action"][0]
            * self.config.action_chunk_size,
=======
            in_channels=self.config.action_feature.shape[0] * self.config.action_chunk_size,
>>>>>>> dc1548fe
            hidden_channels=[
                config.vqvae_enc_hidden_dim,
                config.vqvae_enc_hidden_dim,
                config.vqvae_embedding_dim,
            ],
        )
        self.decoder = MLP(
            in_channels=config.vqvae_embedding_dim,
            hidden_channels=[
                config.vqvae_enc_hidden_dim,
                config.vqvae_enc_hidden_dim,
                self.config.action_feature.shape[0] * self.config.action_chunk_size,
            ],
        )

    def get_embeddings_from_code(self, encoding_indices):
        # This function gets code indices as inputs, and outputs embedding vectors corresponding to the code indices.
        with torch.no_grad():
            z_embed = self.vq_layer.get_codebook_vector_from_indices(encoding_indices)
            # since the RVQ has multiple layers, it adds the vectors in the axis of layers to provide a vector for that code combination.
            z_embed = z_embed.sum(dim=0)
        return z_embed

    def get_action_from_latent(self, latent):
        # given latent vector, this function outputs the decoded action.
        output = self.decoder(latent)
        if self.config.action_chunk_size == 1:
<<<<<<< HEAD
            return einops.rearrange(
                output, "N (T A) -> N T A", A=self.config.output_shapes["action"][0]
            )
        else:
            return einops.rearrange(
                output, "N (T A) -> N T A", A=self.config.output_shapes["action"][0]
            )
=======
            return einops.rearrange(output, "N (T A) -> N T A", A=self.config.action_feature.shape[0])
        else:
            return einops.rearrange(output, "N (T A) -> N T A", A=self.config.action_feature.shape[0])
>>>>>>> dc1548fe

    def get_code(self, state):
        # in phase 2 of VQ-BeT training, we need a `ground truth labels of action data` to calculate the Focal loss for code prediction head. (please refer to section 3.3 in the paper https://arxiv.org/pdf/2403.03181)
        # this function outputs the `GT code` of given action using frozen encoder and quantization layers. (please refer to Figure 2. in the paper https://arxiv.org/pdf/2403.03181)
        state = einops.rearrange(state, "N T A -> N (T A)")
        with torch.no_grad():
            state_rep = self.encoder(state)
            state_rep_shape = state_rep.shape[:-1]
            state_rep_flat = state_rep.view(state_rep.size(0), -1, state_rep.size(1))
            state_rep_flat, vq_code, vq_loss_state = self.vq_layer(state_rep_flat)
            state_vq = state_rep_flat.view(*state_rep_shape, -1)
            vq_code = vq_code.view(*state_rep_shape, -1)
            vq_loss_state = torch.sum(vq_loss_state)
            return state_vq, vq_code

    def vqvae_forward(self, state):
        # This function passes the given data through Residual VQ with Encoder and Decoder. Please refer to section 3.2 in the paper https://arxiv.org/pdf/2403.03181).
        state = einops.rearrange(state, "N T A -> N (T A)")
        # We start with passing action (or action chunk) at:t+n through the encoder ϕ.
        state_rep = self.encoder(state)
        state_rep_shape = state_rep.shape[:-1]
        state_rep_flat = state_rep.view(state_rep.size(0), -1, state_rep.size(1))
        # The resulting latent embedding vector x = ϕ(at:t+n) is then mapped to an embedding vector in the codebook of the RVQ layers by the nearest neighbor look-up.
        state_rep_flat, vq_code, vq_loss_state = self.vq_layer(state_rep_flat)
        state_vq = state_rep_flat.view(*state_rep_shape, -1)
        vq_code = vq_code.view(*state_rep_shape, -1)
        # since the RVQ has multiple layers, it adds the vectors in the axis of layers to provide a vector for that code combination.
        vq_loss_state = torch.sum(vq_loss_state)
        # Then, the discretized vector zq(x) is reconstructed as ψ(zq(x)) by passing through the decoder ψ.
        dec_out = self.decoder(state_vq)
        # Calculate L1 reconstruction loss
        encoder_loss = (state - dec_out).abs().mean()
        # add encoder reconstruction loss and commitment loss
        rep_loss = encoder_loss + vq_loss_state * 5

        metric = (
            encoder_loss.clone().detach(),
            vq_loss_state.clone().detach(),
            vq_code,
            rep_loss.item(),
        )
        return rep_loss, metric


class FocalLoss(nn.Module):
    """
    From https://github.com/notmahi/miniBET/blob/main/behavior_transformer/bet.py
    """

    def __init__(self, gamma: float = 0, size_average: bool = True):
        super().__init__()
        self.gamma = gamma
        self.size_average = size_average

    def forward(self, input, target):
        if len(input.shape) == 3:
            N, T, _ = input.shape
            logpt = F.log_softmax(input, dim=-1)
            logpt = logpt.gather(-1, target.view(N, T, 1)).view(N, T)
        elif len(input.shape) == 2:
            logpt = F.log_softmax(input, dim=-1)
            logpt = logpt.gather(-1, target.view(-1, 1)).view(-1)
        pt = logpt.exp()

        loss = -1 * (1 - pt) ** self.gamma * logpt
        if self.size_average:
            return loss.mean()
        else:
            return loss.sum()


class MLP(torch.nn.Sequential):
    def __init__(
        self,
        in_channels: int,
        hidden_channels: List[int],
    ):
        layers = []
        in_dim = in_channels
        for hidden_dim in hidden_channels[:-1]:
            layers.append(torch.nn.Linear(in_dim, hidden_dim))
            layers.append(torch.nn.ReLU())
            in_dim = hidden_dim

        layers.append(torch.nn.Linear(in_dim, hidden_channels[-1]))

        super().__init__(*layers)<|MERGE_RESOLUTION|>--- conflicted
+++ resolved
@@ -74,13 +74,6 @@
 
         self.vqbet = VQBeTModel(config)
 
-<<<<<<< HEAD
-        self.expected_image_keys = [
-            k for k in config.input_shapes if k.startswith("observation.image")
-        ]
-
-=======
->>>>>>> dc1548fe
         self.reset()
 
     def get_optim_params(self) -> dict:
@@ -144,17 +137,8 @@
         """
 
         batch = self.normalize_inputs(batch)
-<<<<<<< HEAD
-        batch = dict(
-            batch
-        )  # shallow copy so that adding a key doesn't modify the original
-        batch["observation.images"] = torch.stack(
-            [batch[k] for k in self.expected_image_keys], dim=-4
-        )
-=======
         batch = dict(batch)  # shallow copy so that adding a key doesn't modify the original
         batch["observation.images"] = torch.stack([batch[key] for key in self.config.image_features], dim=-4)
->>>>>>> dc1548fe
         # Note: It's important that this happens after stacking the images into a single key.
         self._queues = populate_queues(self._queues, batch)
 
@@ -165,14 +149,8 @@
             )
 
         if len(self._queues["action"]) == 0:
-            batch = {
-                k: torch.stack(list(self._queues[k]), dim=1)
-                for k in batch
-                if k in self._queues
-            }
-            actions = self.vqbet(batch, rollout=True)[
-                :, : self.config.action_chunk_size
-            ]
+            batch = {k: torch.stack(list(self._queues[k]), dim=1) for k in batch if k in self._queues}
+            actions = self.vqbet(batch, rollout=True)[:, : self.config.action_chunk_size]
 
             # the dimension of returned action is (batch_size, action_chunk_size, action_dim)
             actions = self.unnormalize_outputs({"action": actions})["action"]
@@ -185,17 +163,8 @@
     def forward(self, batch: dict[str, Tensor]) -> tuple[Tensor, dict]:
         """Run the batch through the model and compute the loss for training or validation."""
         batch = self.normalize_inputs(batch)
-<<<<<<< HEAD
-        batch = dict(
-            batch
-        )  # shallow copy so that adding a key doesn't modify the original
-        batch["observation.images"] = torch.stack(
-            [batch[k] for k in self.expected_image_keys], dim=-4
-        )
-=======
         batch = dict(batch)  # shallow copy so that adding a key doesn't modify the original
         batch["observation.images"] = torch.stack([batch[key] for key in self.config.image_features], dim=-4)
->>>>>>> dc1548fe
         batch = self.normalize_targets(batch)
         # VQ-BeT discretizes action using VQ-VAE before training BeT (please refer to section 3.2 in the VQ-BeT paper https://arxiv.org/pdf/2403.03181)
         if not self.vqbet.action_head.vqvae_model.discretized.item():
@@ -203,9 +172,7 @@
             # n_different_codes: how many of the total possible VQ codes are being used in single batch (how many of them have at least one encoder embedding as a nearest neighbor). This can be at most `vqvae_n_embed * number of layers of RVQ (=2)`.
             # n_different_combinations: how many different code combinations are being used out of all possible combinations in single batch. This can be at most `vqvae_n_embed ^ number of layers of RVQ (=2)` (hint consider the RVQ as a decision tree).
             loss, n_different_codes, n_different_combinations, recon_l1_error = (
-                self.vqbet.action_head.discretize(
-                    self.config.n_vqvae_training_steps, batch["action"]
-                )
+                self.vqbet.action_head.discretize(self.config.n_vqvae_training_steps, batch["action"])
             )
             return loss, {
                 "n_different_codes": n_different_codes,
@@ -262,9 +229,7 @@
 
         # we could use torch.linspace directly but that seems to behave slightly differently than numpy
         # and causes a small degradation in pc_success of pre-trained models.
-        pos_x, pos_y = np.meshgrid(
-            np.linspace(-1.0, 1.0, self._in_w), np.linspace(-1.0, 1.0, self._in_h)
-        )
+        pos_x, pos_y = np.meshgrid(np.linspace(-1.0, 1.0, self._in_w), np.linspace(-1.0, 1.0, self._in_h))
         pos_x = torch.from_numpy(pos_x.reshape(self._in_h * self._in_w, 1)).float()
         pos_y = torch.from_numpy(pos_y.reshape(self._in_h * self._in_w, 1)).float()
         # register as buffer so it's moved to the correct device.
@@ -356,24 +321,14 @@
         self.config = config
 
         self.rgb_encoder = VQBeTRgbEncoder(config)
-<<<<<<< HEAD
-        self.num_images = len(
-            [k for k in config.input_shapes if k.startswith("observation.image")]
-        )
-=======
         self.num_images = len(self.config.image_features)
->>>>>>> dc1548fe
         # This action query token is used as a prompt for querying action chunks. Please refer to "A_Q" in the image above.
         # Note: During the forward pass, this token is repeated as many times as needed. The authors also experimented with initializing the necessary number of tokens independently and observed inferior results.
         self.action_token = nn.Parameter(torch.randn(1, 1, self.config.gpt_input_dim))
 
         # To input state and observation features into GPT layers, we first project the features to fit the shape of input size of GPT.
         self.state_projector = MLP(
-<<<<<<< HEAD
-            config.input_shapes["observation.state"][0],
-=======
             config.robot_state_feature.shape[0],
->>>>>>> dc1548fe
             hidden_channels=[self.config.gpt_input_dim],
         )
         self.rgb_feature_projector = MLP(
@@ -389,12 +344,7 @@
         num_tokens = self.config.n_action_pred_token + self.config.n_obs_steps - 1
         self.register_buffer(
             "select_target_actions_indices",
-            torch.row_stack(
-                [
-                    torch.arange(i, i + self.config.action_chunk_size)
-                    for i in range(num_tokens)
-                ]
-            ),
+            torch.row_stack([torch.arange(i, i + self.config.action_chunk_size) for i in range(num_tokens)]),
         )
 
     def forward(self, batch: dict[str, Tensor], rollout: bool) -> tuple[dict, dict]:
@@ -425,19 +375,13 @@
         input_tokens.append(
             self.state_projector(batch["observation.state"])
         )  # (batch, obs_step, projection dims)
-        input_tokens.append(
-            einops.repeat(
-                self.action_token, "1 1 d -> b n d", b=batch_size, n=n_obs_steps
-            )
-        )
+        input_tokens.append(einops.repeat(self.action_token, "1 1 d -> b n d", b=batch_size, n=n_obs_steps))
         # Interleave tokens by stacking and rearranging.
         input_tokens = torch.stack(input_tokens, dim=2)
         input_tokens = einops.rearrange(input_tokens, "b n t d -> b (n t) d")
 
         len_additional_action_token = self.config.n_action_pred_token - 1
-        future_action_tokens = self.action_token.repeat(
-            batch_size, len_additional_action_token, 1
-        )
+        future_action_tokens = self.action_token.repeat(batch_size, len_additional_action_token, 1)
 
         # add additional action query tokens for predicting future action chunks
         input_tokens = torch.cat([input_tokens, future_action_tokens], dim=1)
@@ -446,15 +390,9 @@
         features = self.policy(input_tokens)
         # len(self.config.input_features) is the number of different observation modes.
         # this line gets the index of action prompt tokens.
-<<<<<<< HEAD
-        historical_act_pred_index = np.arange(0, n_obs_steps) * (
-            len(self.config.input_shapes) + 1
-        ) + len(self.config.input_shapes)
-=======
         historical_act_pred_index = np.arange(0, n_obs_steps) * (len(self.config.input_features) + 1) + len(
             self.config.input_features
         )
->>>>>>> dc1548fe
 
         # only extract the output tokens at the position of action query:
         # Behavior Transformer (BeT), and VQ-BeT are both sequence-to-sequence prediction models,
@@ -474,15 +412,13 @@
         action_head_output = self.action_head(features)
         # if rollout, VQ-BeT don't calculate loss
         if rollout:
-            return action_head_output["predicted_action"][
-                :, n_obs_steps - 1, :
-            ].reshape(batch_size, self.config.action_chunk_size, -1)
+            return action_head_output["predicted_action"][:, n_obs_steps - 1, :].reshape(
+                batch_size, self.config.action_chunk_size, -1
+            )
         # else, it calculate overall loss (bin prediction loss, and offset loss)
         else:
             output = batch["action"][:, self.select_target_actions_indices]
-            loss = self.action_head.loss_fn(
-                action_head_output, output, reduction="mean"
-            )
+            loss = self.action_head.loss_fn(action_head_output, output, reduction="mean")
             return action_head_output, loss
 
 
@@ -517,9 +453,7 @@
         else:
             self.map_to_cbet_preds_bin = MLP(
                 in_channels=config.gpt_output_dim,
-                hidden_channels=[
-                    self.vqvae_model.vqvae_num_layers * self.config.vqvae_n_embed
-                ],
+                hidden_channels=[self.vqvae_model.vqvae_num_layers * self.config.vqvae_n_embed],
             )
         self.map_to_cbet_preds_offset = MLP(
             in_channels=config.gpt_output_dim,
@@ -546,10 +480,7 @@
 
         loss, metric = self.vqvae_model.vqvae_forward(actions)
         n_different_codes = sum(
-            [
-                len(torch.unique(metric[2][:, i]))
-                for i in range(self.vqvae_model.vqvae_num_layers)
-            ]
+            [len(torch.unique(metric[2][:, i])) for i in range(self.vqvae_model.vqvae_num_layers)]
         )
         n_different_combinations = len(torch.unique(metric[2], dim=0))
         recon_l1_error = metric[0].detach().cpu().item()
@@ -610,18 +541,12 @@
                 cbet_secondary_logits / self.config.bet_softmax_temperature, dim=-1
             )
             sampled_secondary_centers = einops.rearrange(
-                torch.multinomial(
-                    cbet_secondary_probs.view(-1, choices), num_samples=1
-                ),
+                torch.multinomial(cbet_secondary_probs.view(-1, choices), num_samples=1),
                 "(NT) 1 -> NT",
                 NT=NT,
             )
-            sampled_centers = torch.stack(
-                (sampled_primary_centers, sampled_secondary_centers), axis=1
-            )
-            cbet_logits = torch.stack(
-                [cbet_primary_logits, cbet_secondary_logits], dim=1
-            )
+            sampled_centers = torch.stack((sampled_primary_centers, sampled_secondary_centers), axis=1)
+            cbet_logits = torch.stack([cbet_primary_logits, cbet_secondary_logits], dim=1)
         # if self.config.sequentially_select is False, bin prediction head samples primary and secondary code at once.
         else:
             cbet_logits = self.map_to_cbet_preds_bin(x)
@@ -629,13 +554,8 @@
                 cbet_logits,
                 "(NT) (G C) -> (NT) G C",
                 G=self.vqvae_model.vqvae_num_layers,
-<<<<<<< HEAD
-            )
-            cbet_probs = torch.softmax(
-                cbet_logits / self.config.bet_softmax_temperature, dim=-1
-=======
->>>>>>> dc1548fe
-            )
+            )
+            cbet_probs = torch.softmax(cbet_logits / self.config.bet_softmax_temperature, dim=-1)
             NT, G, choices = cbet_probs.shape
             sampled_centers = einops.rearrange(
                 torch.multinomial(cbet_probs.view(-1, choices), num_samples=1),
@@ -655,17 +575,9 @@
         sampled_offsets = sampled_offsets.sum(dim=1)
         with torch.no_grad():
             # Get the centroids (= vectors corresponding to the codes) of each layer to pass it through RVQ decoder
-            return_decoder_input = (
-                self.vqvae_model.get_embeddings_from_code(sampled_centers)
-                .clone()
-                .detach()
-            )
+            return_decoder_input = self.vqvae_model.get_embeddings_from_code(sampled_centers).clone().detach()
             # pass the centroids through decoder to get actions.
-            decoded_action = (
-                self.vqvae_model.get_action_from_latent(return_decoder_input)
-                .clone()
-                .detach()
-            )
+            decoded_action = self.vqvae_model.get_action_from_latent(return_decoder_input).clone().detach()
         # reshaped extracted offset to match with decoded centroids
         sampled_offsets = einops.rearrange(
             sampled_offsets, "NT (W A) -> NT W A", W=self.config.action_chunk_size
@@ -714,9 +626,7 @@
         # Figure out the loss for the actions.
         # First, we need to find the closest cluster center for each ground truth action.
         with torch.no_grad():
-            state_vq, action_bins = self.vqvae_model.get_code(
-                action_seq
-            )  # action_bins: NT, G
+            state_vq, action_bins = self.vqvae_model.get_code(action_seq)  # action_bins: NT, G
 
         # Now we can compute the loss.
 
@@ -739,12 +649,8 @@
             + cbet_loss2 * self.config.secondary_code_loss_weight
         )
 
-        equal_primary_code_rate = torch.sum(
-            (action_bins[:, 0] == sampled_centers[:, 0]).int()
-        ) / (NT)
-        equal_secondary_code_rate = torch.sum(
-            (action_bins[:, 1] == sampled_centers[:, 1]).int()
-        ) / (NT)
+        equal_primary_code_rate = torch.sum((action_bins[:, 0] == sampled_centers[:, 0]).int()) / (NT)
+        equal_secondary_code_rate = torch.sum((action_bins[:, 1] == sampled_centers[:, 1]).int()) / (NT)
 
         action_mse_error = torch.mean((action_seq - predicted_action) ** 2)
         vq_action_error = torch.mean(torch.abs(action_seq - decoded_action))
@@ -758,9 +664,7 @@
             "classification_loss": cbet_loss.detach().cpu().item(),
             "offset_loss": offset_loss.detach().cpu().item(),
             "equal_primary_code_rate": equal_primary_code_rate.detach().cpu().item(),
-            "equal_secondary_code_rate": equal_secondary_code_rate.detach()
-            .cpu()
-            .item(),
+            "equal_secondary_code_rate": equal_secondary_code_rate.detach().cpu().item(),
             "vq_action_error": vq_action_error.detach().cpu().item(),
             "offset_action_error": offset_action_error.detach().cpu().item(),
             "action_error_max": action_error_max.detach().cpu().item(),
@@ -769,97 +673,6 @@
         return loss_dict
 
 
-<<<<<<< HEAD
-class VQBeTOptimizer(torch.optim.Adam):
-    def __init__(self, policy, cfg):
-        vqvae_params = (
-            list(policy.vqbet.action_head.vqvae_model.encoder.parameters())
-            + list(policy.vqbet.action_head.vqvae_model.decoder.parameters())
-            + list(policy.vqbet.action_head.vqvae_model.vq_layer.parameters())
-        )
-        decay_params, no_decay_params = policy.vqbet.policy.configure_parameters()
-        decay_params = (
-            decay_params
-            + list(policy.vqbet.rgb_encoder.parameters())
-            + list(policy.vqbet.state_projector.parameters())
-            + list(policy.vqbet.rgb_feature_projector.parameters())
-            + [policy.vqbet.action_token]
-            + list(policy.vqbet.action_head.map_to_cbet_preds_offset.parameters())
-        )
-
-        if cfg.policy.sequentially_select:
-            decay_params = (
-                decay_params
-                + list(
-                    policy.vqbet.action_head.map_to_cbet_preds_primary_bin.parameters()
-                )
-                + list(
-                    policy.vqbet.action_head.map_to_cbet_preds_secondary_bin.parameters()
-                )
-            )
-        else:
-            decay_params = decay_params + list(
-                policy.vqbet.action_head.map_to_cbet_preds_bin.parameters()
-            )
-
-        optim_groups = [
-            {
-                "params": decay_params,
-                "weight_decay": cfg.training.adam_weight_decay,
-                "lr": cfg.training.lr,
-            },
-            {
-                "params": vqvae_params,
-                "weight_decay": 0.0001,
-                "lr": cfg.training.vqvae_lr,
-            },
-            {
-                "params": no_decay_params,
-                "weight_decay": 0.0,
-                "lr": cfg.training.lr,
-            },
-        ]
-        super().__init__(
-            optim_groups,
-            cfg.training.lr,
-            cfg.training.adam_betas,
-            cfg.training.adam_eps,
-        )
-
-
-class VQBeTScheduler(nn.Module):
-    def __init__(self, optimizer, cfg):
-        super().__init__()
-        n_vqvae_training_steps = cfg.training.n_vqvae_training_steps
-
-        num_warmup_steps = cfg.training.lr_warmup_steps
-        num_training_steps = cfg.training.offline_steps
-        num_cycles = 0.5
-
-        def lr_lambda(current_step):
-            if current_step < n_vqvae_training_steps:
-                return float(1)
-            else:
-                current_step = current_step - n_vqvae_training_steps
-                if current_step < num_warmup_steps:
-                    return float(current_step) / float(max(1, num_warmup_steps))
-                progress = float(current_step - num_warmup_steps) / float(
-                    max(1, num_training_steps - num_warmup_steps)
-                )
-                return max(
-                    0.0,
-                    0.5
-                    * (1.0 + math.cos(math.pi * float(num_cycles) * 2.0 * progress)),
-                )
-
-        self.lr_scheduler = LambdaLR(optimizer, lr_lambda, -1)
-
-    def step(self):
-        self.lr_scheduler.step()
-
-
-=======
->>>>>>> dc1548fe
 class VQBeTRgbEncoder(nn.Module):
     """Encode an RGB image into a 1D feature vector.
 
@@ -876,9 +689,7 @@
             # Always use center crop for eval
             self.center_crop = torchvision.transforms.CenterCrop(config.crop_shape)
             if config.crop_is_random:
-                self.maybe_random_crop = torchvision.transforms.RandomCrop(
-                    config.crop_shape
-                )
+                self.maybe_random_crop = torchvision.transforms.RandomCrop(config.crop_shape)
             else:
                 self.maybe_random_crop = self.center_crop
         else:
@@ -899,37 +710,13 @@
             self.backbone = _replace_submodules(
                 root_module=self.backbone,
                 predicate=lambda x: isinstance(x, nn.BatchNorm2d),
-                func=lambda x: nn.GroupNorm(
-                    num_groups=x.num_features // 16, num_channels=x.num_features
-                ),
+                func=lambda x: nn.GroupNorm(num_groups=x.num_features // 16, num_channels=x.num_features),
             )
 
         # Set up pooling and final layers.
         # Use a dry run to get the feature map shape.
         # The dummy input should take the number of image channels from `config.image_features` and it should
         # use the height and width from `config.crop_shape` if it is provided, otherwise it should use the
-<<<<<<< HEAD
-        # height and width from `config.input_shapes`.
-        image_keys = [
-            k for k in config.input_shapes if k.startswith("observation.image")
-        ]
-        assert len(image_keys) == 1
-        image_key = image_keys[0]
-        dummy_input_h_w = (
-            config.crop_shape
-            if config.crop_shape is not None
-            else config.input_shapes[image_key][1:]
-        )
-        dummy_input = torch.zeros(
-            size=(1, config.input_shapes[image_key][0], *dummy_input_h_w)
-        )
-        with torch.inference_mode():
-            dummy_feature_map = self.backbone(dummy_input)
-        feature_map_shape = tuple(dummy_feature_map.shape[1:])
-        self.pool = SpatialSoftmax(
-            feature_map_shape, num_kp=config.spatial_softmax_num_keypoints
-        )
-=======
         # height and width from `config.image_features`.
 
         images_shape = next(iter(config.image_features.values())).shape
@@ -938,7 +725,6 @@
         feature_map_shape = get_output_shape(self.backbone, dummy_shape)[1:]
 
         self.pool = SpatialSoftmax(feature_map_shape, num_kp=config.spatial_softmax_num_keypoints)
->>>>>>> dc1548fe
         self.feature_dim = config.spatial_softmax_num_keypoints * 2
         self.out = nn.Linear(config.spatial_softmax_num_keypoints * 2, self.feature_dim)
         self.relu = nn.ReLU()
@@ -980,11 +766,7 @@
     if predicate(root_module):
         return func(root_module)
 
-    replace_list = [
-        k.split(".")
-        for k, m in root_module.named_modules(remove_duplicate=True)
-        if predicate(m)
-    ]
+    replace_list = [k.split(".") for k, m in root_module.named_modules(remove_duplicate=True) if predicate(m)]
     for *parents, k in replace_list:
         parent_module = root_module
         if len(parents) > 0:
@@ -999,9 +781,7 @@
         else:
             setattr(parent_module, k, tgt_module)
     # verify that all BN are replaced
-    assert not any(
-        predicate(m) for _, m in root_module.named_modules(remove_duplicate=True)
-    )
+    assert not any(predicate(m) for _, m in root_module.named_modules(remove_duplicate=True))
     return root_module
 
 
@@ -1034,12 +814,7 @@
         )
 
         self.encoder = MLP(
-<<<<<<< HEAD
-            in_channels=self.config.output_shapes["action"][0]
-            * self.config.action_chunk_size,
-=======
             in_channels=self.config.action_feature.shape[0] * self.config.action_chunk_size,
->>>>>>> dc1548fe
             hidden_channels=[
                 config.vqvae_enc_hidden_dim,
                 config.vqvae_enc_hidden_dim,
@@ -1067,19 +842,9 @@
         # given latent vector, this function outputs the decoded action.
         output = self.decoder(latent)
         if self.config.action_chunk_size == 1:
-<<<<<<< HEAD
-            return einops.rearrange(
-                output, "N (T A) -> N T A", A=self.config.output_shapes["action"][0]
-            )
-        else:
-            return einops.rearrange(
-                output, "N (T A) -> N T A", A=self.config.output_shapes["action"][0]
-            )
-=======
             return einops.rearrange(output, "N (T A) -> N T A", A=self.config.action_feature.shape[0])
         else:
             return einops.rearrange(output, "N (T A) -> N T A", A=self.config.action_feature.shape[0])
->>>>>>> dc1548fe
 
     def get_code(self, state):
         # in phase 2 of VQ-BeT training, we need a `ground truth labels of action data` to calculate the Focal loss for code prediction head. (please refer to section 3.3 in the paper https://arxiv.org/pdf/2403.03181)
