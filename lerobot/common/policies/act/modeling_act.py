#!/usr/bin/env python

# Copyright 2024 Tony Z. Zhao and The HuggingFace Inc. team. All rights reserved.
#
# Licensed under the Apache License, Version 2.0 (the "License");
# you may not use this file except in compliance with the License.
# You may obtain a copy of the License at
#
#     http://www.apache.org/licenses/LICENSE-2.0
#
# Unless required by applicable law or agreed to in writing, software
# distributed under the License is distributed on an "AS IS" BASIS,
# WITHOUT WARRANTIES OR CONDITIONS OF ANY KIND, either express or implied.
# See the License for the specific language governing permissions and
# limitations under the License.
"""Action Chunking Transformer Policy

As per Learning Fine-Grained Bimanual Manipulation with Low-Cost Hardware (https://arxiv.org/abs/2304.13705).
The majority of changes here involve removing unused code, unifying naming, and adding helpful comments.
"""

import math
from collections import deque
from itertools import chain
from typing import Callable

import einops
import numpy as np
import torch
import torch.nn.functional as F  # noqa: N812
import torchvision
from torch import Tensor, nn
from torchvision.models._utils import IntermediateLayerGetter
from torchvision.ops.misc import FrozenBatchNorm2d

from lerobot.common.policies.act.configuration_act import ACTConfig
from lerobot.common.policies.normalize import Normalize, Unnormalize
from lerobot.common.policies.pretrained import PreTrainedPolicy


class ACTPolicy(PreTrainedPolicy):
    """
    Action Chunking Transformer Policy as per Learning Fine-Grained Bimanual Manipulation with Low-Cost
    Hardware (paper: https://arxiv.org/abs/2304.13705, code: https://github.com/tonyzhaozh/act)
    """

    config_class = ACTConfig
    name = "act"

    def __init__(
        self,
        config: ACTConfig,
        dataset_stats: dict[str, dict[str, Tensor]] | None = None,
    ):
        """
        Args:
            config: Policy configuration class instance or None, in which case the default instantiation of
                    the configuration class is used.
            dataset_stats: Dataset statistics to be used for normalization. If not passed here, it is expected
                that they will be passed with a call to `load_state_dict` before the policy is used.
        """
        super().__init__(config)
        config.validate_features()
        self.config = config

        self.normalize_inputs = Normalize(config.input_features, config.normalization_mapping, dataset_stats)
        self.normalize_targets = Normalize(
            config.output_features, config.normalization_mapping, dataset_stats
        )
        self.unnormalize_outputs = Unnormalize(
            config.output_features, config.normalization_mapping, dataset_stats
        )

        self.model = ACT(config)

<<<<<<< HEAD
        self.expected_image_keys = [
            k for k in config.input_shapes if k.startswith("observation.image")
        ]

=======
>>>>>>> dc1548fe
        if config.temporal_ensemble_coeff is not None:
            self.temporal_ensembler = ACTTemporalEnsembler(
                config.temporal_ensemble_coeff, config.chunk_size
            )

        self.reset()

    def get_optim_params(self) -> dict:
        # TODO(aliberts, rcadene): As of now, lr_backbone == lr
        # Should we remove this and just `return self.parameters()`?
        return [
            {
                "params": [
                    p
                    for n, p in self.named_parameters()
                    if not n.startswith("model.backbone") and p.requires_grad
                ]
            },
            {
                "params": [
                    p
                    for n, p in self.named_parameters()
                    if n.startswith("model.backbone") and p.requires_grad
                ],
                "lr": self.config.optimizer_lr_backbone,
            },
        ]

    def reset(self):
        """This should be called whenever the environment is reset."""
        if self.config.temporal_ensemble_coeff is not None:
            self.temporal_ensembler.reset()
        else:
            self._action_queue = deque([], maxlen=self.config.n_action_steps)

    @torch.no_grad
    def select_action(self, batch: dict[str, Tensor]) -> Tensor:
        """Select a single action given environment observations.

        This method wraps `select_actions` in order to return one action at a time for execution in the
        environment. It works by managing the actions in a queue and only calling `select_actions` when the
        queue is empty.
        """
        self.eval()

        batch = self.normalize_inputs(batch)
<<<<<<< HEAD
        if len(self.expected_image_keys) > 0:
            batch = dict(
                batch
            )  # shallow copy so that adding a key doesn't modify the original
            batch["observation.images"] = torch.stack(
                [batch[k] for k in self.expected_image_keys], dim=-4
            )
=======
        if self.config.image_features:
            batch = dict(batch)  # shallow copy so that adding a key doesn't modify the original
            batch["observation.images"] = [batch[key] for key in self.config.image_features]
>>>>>>> dc1548fe

        # If we are doing temporal ensembling, do online updates where we keep track of the number of actions
        # we are ensembling over.
        if self.config.temporal_ensemble_coeff is not None:
            actions = self.model(batch)[0]  # (batch_size, chunk_size, action_dim)
            actions = self.unnormalize_outputs({"action": actions})["action"]
            action = self.temporal_ensembler.update(actions)
            return action

        # Action queue logic for n_action_steps > 1. When the action_queue is depleted, populate it by
        # querying the policy.
        if len(self._action_queue) == 0:
            actions = self.model(batch)[0][:, : self.config.n_action_steps]

            # TODO(rcadene): make _forward return output dictionary?
            actions = self.unnormalize_outputs({"action": actions})["action"]

            # `self.model.forward` returns a (batch_size, n_action_steps, action_dim) tensor, but the queue
            # effectively has shape (n_action_steps, batch_size, *), hence the transpose.
            self._action_queue.extend(actions.transpose(0, 1))
        return self._action_queue.popleft()

    def forward(self, batch: dict[str, Tensor]) -> tuple[Tensor, dict]:
        """Run the batch through the model and compute the loss for training or validation."""
        batch = self.normalize_inputs(batch)
<<<<<<< HEAD
        if len(self.expected_image_keys) > 0:
            batch = dict(
                batch
            )  # shallow copy so that adding a key doesn't modify the original
            batch["observation.images"] = torch.stack(
                [batch[k] for k in self.expected_image_keys], dim=-4
            )
=======
        if self.config.image_features:
            batch = dict(batch)  # shallow copy so that adding a key doesn't modify the original
            batch["observation.images"] = [batch[key] for key in self.config.image_features]

>>>>>>> dc1548fe
        batch = self.normalize_targets(batch)
        actions_hat, (mu_hat, log_sigma_x2_hat) = self.model(batch)

        l1_loss = (
            F.l1_loss(batch["action"], actions_hat, reduction="none")
            * ~batch["action_is_pad"].unsqueeze(-1)
        ).mean()

        loss_dict = {"l1_loss": l1_loss.item()}
        if self.config.use_vae:
            # Calculate Dₖₗ(latent_pdf || standard_normal). Note: After computing the KL-divergence for
            # each dimension independently, we sum over the latent dimension to get the total
            # KL-divergence per batch element, then take the mean over the batch.
            # (See App. B of https://arxiv.org/abs/1312.6114 for more details).
            mean_kld = (
                (
                    -0.5
                    * (1 + log_sigma_x2_hat - mu_hat.pow(2) - (log_sigma_x2_hat).exp())
                )
                .sum(-1)
                .mean()
            )
            loss_dict["kld_loss"] = mean_kld.item()
            loss = l1_loss + mean_kld * self.config.kl_weight
        else:
            loss = l1_loss

        return loss, loss_dict


class ACTTemporalEnsembler:
    def __init__(self, temporal_ensemble_coeff: float, chunk_size: int) -> None:
        """Temporal ensembling as described in Algorithm 2 of https://arxiv.org/abs/2304.13705.

        The weights are calculated as wᵢ = exp(-temporal_ensemble_coeff * i) where w₀ is the oldest action.
        They are then normalized to sum to 1 by dividing by Σwᵢ. Here's some intuition around how the
        coefficient works:
            - Setting it to 0 uniformly weighs all actions.
            - Setting it positive gives more weight to older actions.
            - Setting it negative gives more weight to newer actions.
        NOTE: The default value for `temporal_ensemble_coeff` used by the original ACT work is 0.01. This
        results in older actions being weighed more highly than newer actions (the experiments documented in
        https://github.com/huggingface/lerobot/pull/319 hint at why highly weighing new actions might be
        detrimental: doing so aggressively may diminish the benefits of action chunking).

        Here we use an online method for computing the average rather than caching a history of actions in
        order to compute the average offline. For a simple 1D sequence it looks something like:

        ```
        import torch

        seq = torch.linspace(8, 8.5, 100)
        print(seq)

        m = 0.01
        exp_weights = torch.exp(-m * torch.arange(len(seq)))
        print(exp_weights)

        # Calculate offline
        avg = (exp_weights * seq).sum() / exp_weights.sum()
        print("offline", avg)

        # Calculate online
        for i, item in enumerate(seq):
            if i == 0:
                avg = item
                continue
            avg *= exp_weights[:i].sum()
            avg += item * exp_weights[i]
            avg /= exp_weights[:i+1].sum()
        print("online", avg)
        ```
        """
        self.chunk_size = chunk_size
        self.ensemble_weights = torch.exp(
            -temporal_ensemble_coeff * torch.arange(chunk_size)
        )
        self.ensemble_weights_cumsum = torch.cumsum(self.ensemble_weights, dim=0)
        self.reset()

    def reset(self):
        """Resets the online computation variables."""
        self.ensembled_actions = None
        # (chunk_size,) count of how many actions are in the ensemble for each time step in the sequence.
        self.ensembled_actions_count = None

    def update(self, actions: Tensor) -> Tensor:
        """
        Takes a (batch, chunk_size, action_dim) sequence of actions, update the temporal ensemble for all
        time steps, and pop/return the next batch of actions in the sequence.
        """
        self.ensemble_weights = self.ensemble_weights.to(device=actions.device)
        self.ensemble_weights_cumsum = self.ensemble_weights_cumsum.to(
            device=actions.device
        )
        if self.ensembled_actions is None:
            # Initializes `self._ensembled_action` to the sequence of actions predicted during the first
            # time step of the episode.
            self.ensembled_actions = actions.clone()
            # Note: The last dimension is unsqueeze to make sure we can broadcast properly for tensor
            # operations later.
            self.ensembled_actions_count = torch.ones(
                (self.chunk_size, 1),
                dtype=torch.long,
                device=self.ensembled_actions.device,
            )
        else:
            # self.ensembled_actions will have shape (batch_size, chunk_size - 1, action_dim). Compute
            # the online update for those entries.
            self.ensembled_actions *= self.ensemble_weights_cumsum[
                self.ensembled_actions_count - 1
            ]
            self.ensembled_actions += (
                actions[:, :-1] * self.ensemble_weights[self.ensembled_actions_count]
            )
            self.ensembled_actions /= self.ensemble_weights_cumsum[
                self.ensembled_actions_count
            ]
            self.ensembled_actions_count = torch.clamp(
                self.ensembled_actions_count + 1, max=self.chunk_size
            )
            # The last action, which has no prior online average, needs to get concatenated onto the end.
            self.ensembled_actions = torch.cat(
                [self.ensembled_actions, actions[:, -1:]], dim=1
            )
            self.ensembled_actions_count = torch.cat(
                [
                    self.ensembled_actions_count,
                    torch.ones_like(self.ensembled_actions_count[-1:]),
                ]
            )
        # "Consume" the first action.
        action, self.ensembled_actions, self.ensembled_actions_count = (
            self.ensembled_actions[:, 0],
            self.ensembled_actions[:, 1:],
            self.ensembled_actions_count[1:],
        )
        return action


class ACT(nn.Module):
    """Action Chunking Transformer: The underlying neural network for ACTPolicy.

    Note: In this code we use the terms `vae_encoder`, 'encoder', `decoder`. The meanings are as follows.
        - The `vae_encoder` is, as per the literature around variational auto-encoders (VAE), the part of the
          model that encodes the target data (a sequence of actions), and the condition (the robot
          joint-space).
        - A transformer with an `encoder` (not the VAE encoder) and `decoder` (not the VAE decoder) with
          cross-attention is used as the VAE decoder. For these terms, we drop the `vae_` prefix because we
          have an option to train this model without the variational objective (in which case we drop the
          `vae_encoder` altogether, and nothing about this model has anything to do with a VAE).

                                 Transformer
                                 Used alone for inference
                                 (acts as VAE decoder
                                  during training)
                                ┌───────────────────────┐
                                │             Outputs   │
                                │                ▲      │
                                │     ┌─────►┌───────┐  │
                   ┌──────┐     │     │      │Transf.│  │
                   │      │     │     ├─────►│decoder│  │
              ┌────┴────┐ │     │     │      │       │  │
              │         │ │     │ ┌───┴───┬─►│       │  │
              │ VAE     │ │     │ │       │  └───────┘  │
              │ encoder │ │     │ │Transf.│             │
              │         │ │     │ │encoder│             │
              └───▲─────┘ │     │ │       │             │
                  │       │     │ └▲──▲─▲─┘             │
                  │       │     │  │  │ │               │
                inputs    └─────┼──┘  │ image emb.      │
                                │    state emb.         │
                                └───────────────────────┘
    """

    def __init__(self, config: ACTConfig):
        # BERT style VAE encoder with input tokens [cls, robot_state, *action_sequence].
        # The cls token forms parameters of the latent's distribution (like this [*means, *log_variances]).
<<<<<<< HEAD
        self.use_robot_state = "observation.state" in config.input_shapes
        self.use_images = any(
            k.startswith("observation.image") for k in config.input_shapes
        )
        self.use_env_state = "observation.environment_state" in config.input_shapes
=======
        super().__init__()
        self.config = config

>>>>>>> dc1548fe
        if self.config.use_vae:
            self.vae_encoder = ACTEncoder(config, is_vae_encoder=True)
            self.vae_encoder_cls_embed = nn.Embedding(1, config.dim_model)
            # Projection layer for joint-space configuration to hidden dimension.
            if self.config.robot_state_feature:
                self.vae_encoder_robot_state_input_proj = nn.Linear(
                    self.config.robot_state_feature.shape[0], config.dim_model
                )
            # Projection layer for action (joint-space target) to hidden dimension.
            self.vae_encoder_action_input_proj = nn.Linear(
                self.config.action_feature.shape[0],
                config.dim_model,
            )
            # Projection layer from the VAE encoder's output to the latent distribution's parameter space.
            self.vae_encoder_latent_output_proj = nn.Linear(
                config.dim_model, config.latent_dim * 2
            )
            # Fixed sinusoidal positional embedding for the input to the VAE encoder. Unsqueeze for batch
            # dimension.
            num_input_token_encoder = 1 + config.chunk_size
            if self.config.robot_state_feature:
                num_input_token_encoder += 1
            self.register_buffer(
                "vae_encoder_pos_enc",
                create_sinusoidal_pos_embedding(
                    num_input_token_encoder, config.dim_model
                ).unsqueeze(0),
            )

        # Backbone for image feature extraction.
        if self.config.image_features:
            backbone_model = getattr(torchvision.models, config.vision_backbone)(
                replace_stride_with_dilation=[
                    False,
                    False,
                    config.replace_final_stride_with_dilation,
                ],
                weights=config.pretrained_backbone_weights,
                norm_layer=FrozenBatchNorm2d,
            )
            # Note: The assumption here is that we are using a ResNet model (and hence layer4 is the final
            # feature map).
            # Note: The forward method of this returns a dict: {"feature_map": output}.
            self.backbone = IntermediateLayerGetter(
                backbone_model, return_layers={"layer4": "feature_map"}
            )

        # Transformer (acts as VAE decoder when training with the variational objective).
        self.encoder = ACTEncoder(config)
        self.decoder = ACTDecoder(config)

        # Transformer encoder input projections. The tokens will be structured like
        # [latent, (robot_state), (env_state), (image_feature_map_pixels)].
        if self.config.robot_state_feature:
            self.encoder_robot_state_input_proj = nn.Linear(
                self.config.robot_state_feature.shape[0], config.dim_model
            )
        if self.config.env_state_feature:
            self.encoder_env_state_input_proj = nn.Linear(
<<<<<<< HEAD
                config.input_shapes["observation.environment_state"][0],
                config.dim_model,
=======
                self.config.env_state_feature.shape[0], config.dim_model
>>>>>>> dc1548fe
            )
        self.encoder_latent_input_proj = nn.Linear(config.latent_dim, config.dim_model)
        if self.config.image_features:
            self.encoder_img_feat_input_proj = nn.Conv2d(
                backbone_model.fc.in_features, config.dim_model, kernel_size=1
            )
        # Transformer encoder positional embeddings.
        n_1d_tokens = 1  # for the latent
        if self.config.robot_state_feature:
            n_1d_tokens += 1
        if self.config.env_state_feature:
            n_1d_tokens += 1
        self.encoder_1d_feature_pos_embed = nn.Embedding(n_1d_tokens, config.dim_model)
<<<<<<< HEAD
        if self.use_images:
            self.encoder_cam_feat_pos_embed = ACTSinusoidalPositionEmbedding2d(
                config.dim_model // 2
            )
=======
        if self.config.image_features:
            self.encoder_cam_feat_pos_embed = ACTSinusoidalPositionEmbedding2d(config.dim_model // 2)
>>>>>>> dc1548fe

        # Transformer decoder.
        # Learnable positional embedding for the transformer's decoder (in the style of DETR object queries).
        self.decoder_pos_embed = nn.Embedding(config.chunk_size, config.dim_model)

        # Final action regression head on the output of the transformer's decoder.
<<<<<<< HEAD
        self.action_head = nn.Linear(
            config.dim_model, config.output_shapes["action"][0]
        )
=======
        self.action_head = nn.Linear(config.dim_model, self.config.action_feature.shape[0])
>>>>>>> dc1548fe

        self._reset_parameters()

    def _reset_parameters(self):
        """Xavier-uniform initialization of the transformer parameters as in the original code."""
        for p in chain(self.encoder.parameters(), self.decoder.parameters()):
            if p.dim() > 1:
                nn.init.xavier_uniform_(p)

    def forward(
        self, batch: dict[str, Tensor]
    ) -> tuple[Tensor, tuple[Tensor, Tensor] | tuple[None, None]]:
        """A forward pass through the Action Chunking Transformer (with optional VAE encoder).

        `batch` should have the following structure:
        {
            [robot_state_feature] (optional): (B, state_dim) batch of robot states.

            [image_features]: (B, n_cameras, C, H, W) batch of images.
                AND/OR
            [env_state_feature]: (B, env_dim) batch of environment states.

            [action_feature] (optional, only if training with VAE): (B, chunk_size, action dim) batch of actions.
        }

        Returns:
            (B, chunk_size, action_dim) batch of action sequences
            Tuple containing the latent PDF's parameters (mean, log(σ²)) both as (B, L) tensors where L is the
            latent dimension.
        """
        if self.config.use_vae and self.training:
            assert "action" in batch, (
                "actions must be provided when using the variational objective in training mode."
            )

        if "observation.images" in batch:
            batch_size = batch["observation.images"][0].shape[0]
        else:
            batch_size = batch["observation.environment_state"].shape[0]

        # Prepare the latent for input to the transformer encoder.
        if self.config.use_vae and "action" in batch:
            # Prepare the input to the VAE encoder: [cls, *joint_space_configuration, *action_sequence].
            cls_embed = einops.repeat(
                self.vae_encoder_cls_embed.weight, "1 d -> b 1 d", b=batch_size
            )  # (B, 1, D)
<<<<<<< HEAD
            if self.use_robot_state:
                robot_state_embed = self.vae_encoder_robot_state_input_proj(
                    batch["observation.state"]
                )
=======
            if self.config.robot_state_feature:
                robot_state_embed = self.vae_encoder_robot_state_input_proj(batch["observation.state"])
>>>>>>> dc1548fe
                robot_state_embed = robot_state_embed.unsqueeze(1)  # (B, 1, D)
            action_embed = self.vae_encoder_action_input_proj(
                batch["action"]
            )  # (B, S, D)

<<<<<<< HEAD
            if self.use_robot_state:
=======
            if self.config.robot_state_feature:
>>>>>>> dc1548fe
                vae_encoder_input = [
                    cls_embed,
                    robot_state_embed,
                    action_embed,
                ]  # (B, S+2, D)
            else:
                vae_encoder_input = [cls_embed, action_embed]
            vae_encoder_input = torch.cat(vae_encoder_input, axis=1)

            # Prepare fixed positional embedding.
            # Note: detach() shouldn't be necessary but leaving it the same as the original code just in case.
            pos_embed = self.vae_encoder_pos_enc.clone().detach()  # (1, S+2, D)

            # Prepare key padding mask for the transformer encoder. We have 1 or 2 extra tokens at the start of the
            # sequence depending whether we use the input states or not (cls and robot state)
            # False means not a padding token.
            cls_joint_is_pad = torch.full(
                (batch_size, 2 if self.config.robot_state_feature else 1),
                False,
                device=batch["observation.state"].device,
            )
            key_padding_mask = torch.cat(
                [cls_joint_is_pad, batch["action_is_pad"]], axis=1
            )  # (bs, seq+1 or 2)

            # Forward pass through VAE encoder to get the latent PDF parameters.
            cls_token_out = self.vae_encoder(
                vae_encoder_input.permute(1, 0, 2),
                pos_embed=pos_embed.permute(1, 0, 2),
                key_padding_mask=key_padding_mask,
            )[0]  # select the class token, with shape (B, D)
            latent_pdf_params = self.vae_encoder_latent_output_proj(cls_token_out)
            mu = latent_pdf_params[:, : self.config.latent_dim]
            # This is 2log(sigma). Done this way to match the original implementation.
            log_sigma_x2 = latent_pdf_params[:, self.config.latent_dim :]

            # Sample the latent with the reparameterization trick.
            latent_sample = mu + log_sigma_x2.div(2).exp() * torch.randn_like(mu)
        else:
            # When not using the VAE encoder, we set the latent to be all zeros.
            mu = log_sigma_x2 = None
            # TODO(rcadene, alexander-soare): remove call to `.to` to speedup forward ; precompute and use buffer
            latent_sample = torch.zeros(
                [batch_size, self.config.latent_dim], dtype=torch.float32
            ).to(batch["observation.state"].device)

        # Prepare transformer encoder inputs.
        encoder_in_tokens = [self.encoder_latent_input_proj(latent_sample)]
        encoder_in_pos_embed = list(
            self.encoder_1d_feature_pos_embed.weight.unsqueeze(1)
        )
        # Robot state token.
<<<<<<< HEAD
        if self.use_robot_state:
            encoder_in_tokens.append(
                self.encoder_robot_state_input_proj(batch["observation.state"])
            )
=======
        if self.config.robot_state_feature:
            encoder_in_tokens.append(self.encoder_robot_state_input_proj(batch["observation.state"]))
>>>>>>> dc1548fe
        # Environment state token.
        if self.config.env_state_feature:
            encoder_in_tokens.append(
                self.encoder_env_state_input_proj(
                    batch["observation.environment_state"]
                )
            )

        # Camera observation features and positional embeddings.
        if self.config.image_features:
            all_cam_features = []
            all_cam_pos_embeds = []

<<<<<<< HEAD
            for cam_index in range(batch["observation.images"].shape[-4]):
                cam_features = self.backbone(batch["observation.images"][:, cam_index])[
                    "feature_map"
                ]
                # TODO(rcadene, alexander-soare): remove call to `.to` to speedup forward ; precompute and use
                # buffer
                cam_pos_embed = self.encoder_cam_feat_pos_embed(cam_features).to(
                    dtype=cam_features.dtype
                )
                cam_features = self.encoder_img_feat_input_proj(
                    cam_features
                )  # (B, C, h, w)
                all_cam_features.append(cam_features)
                all_cam_pos_embeds.append(cam_pos_embed)
            # Concatenate camera observation feature maps and positional embeddings along the width dimension,
            # and move to (sequence, batch, dim).
            all_cam_features = torch.cat(all_cam_features, axis=-1)
            encoder_in_tokens.extend(
                einops.rearrange(all_cam_features, "b c h w -> (h w) b c")
            )
            all_cam_pos_embeds = torch.cat(all_cam_pos_embeds, axis=-1)
            encoder_in_pos_embed.extend(
                einops.rearrange(all_cam_pos_embeds, "b c h w -> (h w) b c")
            )
=======
            # For a list of images, the H and W may vary but H*W is constant.
            for img in batch["observation.images"]:
                cam_features = self.backbone(img)["feature_map"]
                cam_pos_embed = self.encoder_cam_feat_pos_embed(cam_features).to(dtype=cam_features.dtype)
                cam_features = self.encoder_img_feat_input_proj(cam_features)

                # Rearrange features to (sequence, batch, dim).
                cam_features = einops.rearrange(cam_features, "b c h w -> (h w) b c")
                cam_pos_embed = einops.rearrange(cam_pos_embed, "b c h w -> (h w) b c")

                all_cam_features.append(cam_features)
                all_cam_pos_embeds.append(cam_pos_embed)

            encoder_in_tokens.extend(torch.cat(all_cam_features, axis=0))
            encoder_in_pos_embed.extend(torch.cat(all_cam_pos_embeds, axis=0))
>>>>>>> dc1548fe

        # Stack all tokens along the sequence dimension.
        encoder_in_tokens = torch.stack(encoder_in_tokens, axis=0)
        encoder_in_pos_embed = torch.stack(encoder_in_pos_embed, axis=0)

        # Forward pass through the transformer modules.
        encoder_out = self.encoder(encoder_in_tokens, pos_embed=encoder_in_pos_embed)
        # TODO(rcadene, alexander-soare): remove call to `device` ; precompute and use buffer
        decoder_in = torch.zeros(
            (self.config.chunk_size, batch_size, self.config.dim_model),
            dtype=encoder_in_pos_embed.dtype,
            device=encoder_in_pos_embed.device,
        )
        decoder_out = self.decoder(
            decoder_in,
            encoder_out,
            encoder_pos_embed=encoder_in_pos_embed,
            decoder_pos_embed=self.decoder_pos_embed.weight.unsqueeze(1),
        )

        # Move back to (B, S, C).
        decoder_out = decoder_out.transpose(0, 1)

        actions = self.action_head(decoder_out)

        return actions, (mu, log_sigma_x2)


class ACTEncoder(nn.Module):
    """Convenience module for running multiple encoder layers, maybe followed by normalization."""

    def __init__(self, config: ACTConfig, is_vae_encoder: bool = False):
        super().__init__()
        self.is_vae_encoder = is_vae_encoder
        num_layers = (
            config.n_vae_encoder_layers
            if self.is_vae_encoder
            else config.n_encoder_layers
        )
        self.layers = nn.ModuleList(
            [ACTEncoderLayer(config) for _ in range(num_layers)]
        )
        self.norm = nn.LayerNorm(config.dim_model) if config.pre_norm else nn.Identity()

    def forward(
        self,
        x: Tensor,
        pos_embed: Tensor | None = None,
        key_padding_mask: Tensor | None = None,
    ) -> Tensor:
        for layer in self.layers:
            x = layer(x, pos_embed=pos_embed, key_padding_mask=key_padding_mask)
        x = self.norm(x)
        return x


class ACTEncoderLayer(nn.Module):
    def __init__(self, config: ACTConfig):
        super().__init__()
        self.self_attn = nn.MultiheadAttention(
            config.dim_model, config.n_heads, dropout=config.dropout
        )

        # Feed forward layers.
        self.linear1 = nn.Linear(config.dim_model, config.dim_feedforward)
        self.dropout = nn.Dropout(config.dropout)
        self.linear2 = nn.Linear(config.dim_feedforward, config.dim_model)

        self.norm1 = nn.LayerNorm(config.dim_model)
        self.norm2 = nn.LayerNorm(config.dim_model)
        self.dropout1 = nn.Dropout(config.dropout)
        self.dropout2 = nn.Dropout(config.dropout)

        self.activation = get_activation_fn(config.feedforward_activation)
        self.pre_norm = config.pre_norm

    def forward(
        self, x, pos_embed: Tensor | None = None, key_padding_mask: Tensor | None = None
    ) -> Tensor:
        skip = x
        if self.pre_norm:
            x = self.norm1(x)
        q = k = x if pos_embed is None else x + pos_embed
        x = self.self_attn(q, k, value=x, key_padding_mask=key_padding_mask)
        x = x[0]  # note: [0] to select just the output, not the attention weights
        x = skip + self.dropout1(x)
        if self.pre_norm:
            skip = x
            x = self.norm2(x)
        else:
            x = self.norm1(x)
            skip = x
        x = self.linear2(self.dropout(self.activation(self.linear1(x))))
        x = skip + self.dropout2(x)
        if not self.pre_norm:
            x = self.norm2(x)
        return x


class ACTDecoder(nn.Module):
    def __init__(self, config: ACTConfig):
        """Convenience module for running multiple decoder layers followed by normalization."""
        super().__init__()
        self.layers = nn.ModuleList(
            [ACTDecoderLayer(config) for _ in range(config.n_decoder_layers)]
        )
        self.norm = nn.LayerNorm(config.dim_model)

    def forward(
        self,
        x: Tensor,
        encoder_out: Tensor,
        decoder_pos_embed: Tensor | None = None,
        encoder_pos_embed: Tensor | None = None,
    ) -> Tensor:
        for layer in self.layers:
            x = layer(
                x,
                encoder_out,
                decoder_pos_embed=decoder_pos_embed,
                encoder_pos_embed=encoder_pos_embed,
            )
        if self.norm is not None:
            x = self.norm(x)
        return x


class ACTDecoderLayer(nn.Module):
    def __init__(self, config: ACTConfig):
        super().__init__()
        self.self_attn = nn.MultiheadAttention(
            config.dim_model, config.n_heads, dropout=config.dropout
        )
        self.multihead_attn = nn.MultiheadAttention(
            config.dim_model, config.n_heads, dropout=config.dropout
        )

        # Feed forward layers.
        self.linear1 = nn.Linear(config.dim_model, config.dim_feedforward)
        self.dropout = nn.Dropout(config.dropout)
        self.linear2 = nn.Linear(config.dim_feedforward, config.dim_model)

        self.norm1 = nn.LayerNorm(config.dim_model)
        self.norm2 = nn.LayerNorm(config.dim_model)
        self.norm3 = nn.LayerNorm(config.dim_model)
        self.dropout1 = nn.Dropout(config.dropout)
        self.dropout2 = nn.Dropout(config.dropout)
        self.dropout3 = nn.Dropout(config.dropout)

        self.activation = get_activation_fn(config.feedforward_activation)
        self.pre_norm = config.pre_norm

    def maybe_add_pos_embed(self, tensor: Tensor, pos_embed: Tensor | None) -> Tensor:
        return tensor if pos_embed is None else tensor + pos_embed

    def forward(
        self,
        x: Tensor,
        encoder_out: Tensor,
        decoder_pos_embed: Tensor | None = None,
        encoder_pos_embed: Tensor | None = None,
    ) -> Tensor:
        """
        Args:
            x: (Decoder Sequence, Batch, Channel) tensor of input tokens.
            encoder_out: (Encoder Sequence, B, C) output features from the last layer of the encoder we are
                cross-attending with.
            decoder_pos_embed: (ES, 1, C) positional embedding for keys (from the encoder).
            encoder_pos_embed: (DS, 1, C) Positional_embedding for the queries (from the decoder).
        Returns:
            (DS, B, C) tensor of decoder output features.
        """
        skip = x
        if self.pre_norm:
            x = self.norm1(x)
        q = k = self.maybe_add_pos_embed(x, decoder_pos_embed)
        x = self.self_attn(q, k, value=x)[
            0
        ]  # select just the output, not the attention weights
        x = skip + self.dropout1(x)
        if self.pre_norm:
            skip = x
            x = self.norm2(x)
        else:
            x = self.norm1(x)
            skip = x
        x = self.multihead_attn(
            query=self.maybe_add_pos_embed(x, decoder_pos_embed),
            key=self.maybe_add_pos_embed(encoder_out, encoder_pos_embed),
            value=encoder_out,
        )[0]  # select just the output, not the attention weights
        x = skip + self.dropout2(x)
        if self.pre_norm:
            skip = x
            x = self.norm3(x)
        else:
            x = self.norm2(x)
            skip = x
        x = self.linear2(self.dropout(self.activation(self.linear1(x))))
        x = skip + self.dropout3(x)
        if not self.pre_norm:
            x = self.norm3(x)
        return x


def create_sinusoidal_pos_embedding(num_positions: int, dimension: int) -> Tensor:
    """1D sinusoidal positional embeddings as in Attention is All You Need.

    Args:
        num_positions: Number of token positions required.
    Returns: (num_positions, dimension) position embeddings (the first dimension is the batch dimension).

    """

    def get_position_angle_vec(position):
        return [
            position / np.power(10000, 2 * (hid_j // 2) / dimension)
            for hid_j in range(dimension)
        ]

    sinusoid_table = np.array(
        [get_position_angle_vec(pos_i) for pos_i in range(num_positions)]
    )
    sinusoid_table[:, 0::2] = np.sin(sinusoid_table[:, 0::2])  # dim 2i
    sinusoid_table[:, 1::2] = np.cos(sinusoid_table[:, 1::2])  # dim 2i+1
    return torch.from_numpy(sinusoid_table).float()


class ACTSinusoidalPositionEmbedding2d(nn.Module):
    """2D sinusoidal positional embeddings similar to what's presented in Attention Is All You Need.

    The variation is that the position indices are normalized in [0, 2π] (not quite: the lower bound is 1/H
    for the vertical direction, and 1/W for the horizontal direction.
    """

    def __init__(self, dimension: int):
        """
        Args:
            dimension: The desired dimension of the embeddings.
        """
        super().__init__()
        self.dimension = dimension
        self._two_pi = 2 * math.pi
        self._eps = 1e-6
        # Inverse "common ratio" for the geometric progression in sinusoid frequencies.
        self._temperature = 10000

    def forward(self, x: Tensor) -> Tensor:
        """
        Args:
            x: A (B, C, H, W) batch of 2D feature map to generate the embeddings for.
        Returns:
            A (1, C, H, W) batch of corresponding sinusoidal positional embeddings.
        """
        not_mask = torch.ones_like(x[0, :1])  # (1, H, W)
        # Note: These are like range(1, H+1) and range(1, W+1) respectively, but in most implementations
        # they would be range(0, H) and range(0, W). Keeping it at as is to match the original code.
        y_range = not_mask.cumsum(1, dtype=torch.float32)
        x_range = not_mask.cumsum(2, dtype=torch.float32)

        # "Normalize" the position index such that it ranges in [0, 2π].
        # Note: Adding epsilon on the denominator should not be needed as all values of y_embed and x_range
        # are non-zero by construction. This is an artifact of the original code.
        y_range = y_range / (y_range[:, -1:, :] + self._eps) * self._two_pi
        x_range = x_range / (x_range[:, :, -1:] + self._eps) * self._two_pi

        inverse_frequency = self._temperature ** (
            2
            * (torch.arange(self.dimension, dtype=torch.float32, device=x.device) // 2)
            / self.dimension
        )

        x_range = x_range.unsqueeze(-1) / inverse_frequency  # (1, H, W, 1)
        y_range = y_range.unsqueeze(-1) / inverse_frequency  # (1, H, W, 1)

        # Note: this stack then flatten operation results in interleaved sine and cosine terms.
        # pos_embed_x and pos_embed_y are (1, H, W, C // 2).
        pos_embed_x = torch.stack(
            (x_range[..., 0::2].sin(), x_range[..., 1::2].cos()), dim=-1
        ).flatten(3)
        pos_embed_y = torch.stack(
            (y_range[..., 0::2].sin(), y_range[..., 1::2].cos()), dim=-1
        ).flatten(3)
        pos_embed = torch.cat((pos_embed_y, pos_embed_x), dim=3).permute(
            0, 3, 1, 2
        )  # (1, C, H, W)

        return pos_embed


def get_activation_fn(activation: str) -> Callable:
    """Return an activation function given a string."""
    if activation == "relu":
        return F.relu
    if activation == "gelu":
        return F.gelu
    if activation == "glu":
        return F.glu
    raise RuntimeError(f"activation should be relu/gelu/glu, not {activation}.")<|MERGE_RESOLUTION|>--- conflicted
+++ resolved
@@ -73,17 +73,8 @@
 
         self.model = ACT(config)
 
-<<<<<<< HEAD
-        self.expected_image_keys = [
-            k for k in config.input_shapes if k.startswith("observation.image")
-        ]
-
-=======
->>>>>>> dc1548fe
         if config.temporal_ensemble_coeff is not None:
-            self.temporal_ensembler = ACTTemporalEnsembler(
-                config.temporal_ensemble_coeff, config.chunk_size
-            )
+            self.temporal_ensembler = ACTTemporalEnsembler(config.temporal_ensemble_coeff, config.chunk_size)
 
         self.reset()
 
@@ -126,19 +117,9 @@
         self.eval()
 
         batch = self.normalize_inputs(batch)
-<<<<<<< HEAD
-        if len(self.expected_image_keys) > 0:
-            batch = dict(
-                batch
-            )  # shallow copy so that adding a key doesn't modify the original
-            batch["observation.images"] = torch.stack(
-                [batch[k] for k in self.expected_image_keys], dim=-4
-            )
-=======
         if self.config.image_features:
             batch = dict(batch)  # shallow copy so that adding a key doesn't modify the original
             batch["observation.images"] = [batch[key] for key in self.config.image_features]
->>>>>>> dc1548fe
 
         # If we are doing temporal ensembling, do online updates where we keep track of the number of actions
         # we are ensembling over.
@@ -164,26 +145,15 @@
     def forward(self, batch: dict[str, Tensor]) -> tuple[Tensor, dict]:
         """Run the batch through the model and compute the loss for training or validation."""
         batch = self.normalize_inputs(batch)
-<<<<<<< HEAD
-        if len(self.expected_image_keys) > 0:
-            batch = dict(
-                batch
-            )  # shallow copy so that adding a key doesn't modify the original
-            batch["observation.images"] = torch.stack(
-                [batch[k] for k in self.expected_image_keys], dim=-4
-            )
-=======
         if self.config.image_features:
             batch = dict(batch)  # shallow copy so that adding a key doesn't modify the original
             batch["observation.images"] = [batch[key] for key in self.config.image_features]
 
->>>>>>> dc1548fe
         batch = self.normalize_targets(batch)
         actions_hat, (mu_hat, log_sigma_x2_hat) = self.model(batch)
 
         l1_loss = (
-            F.l1_loss(batch["action"], actions_hat, reduction="none")
-            * ~batch["action_is_pad"].unsqueeze(-1)
+            F.l1_loss(batch["action"], actions_hat, reduction="none") * ~batch["action_is_pad"].unsqueeze(-1)
         ).mean()
 
         loss_dict = {"l1_loss": l1_loss.item()}
@@ -193,12 +163,7 @@
             # KL-divergence per batch element, then take the mean over the batch.
             # (See App. B of https://arxiv.org/abs/1312.6114 for more details).
             mean_kld = (
-                (
-                    -0.5
-                    * (1 + log_sigma_x2_hat - mu_hat.pow(2) - (log_sigma_x2_hat).exp())
-                )
-                .sum(-1)
-                .mean()
+                (-0.5 * (1 + log_sigma_x2_hat - mu_hat.pow(2) - (log_sigma_x2_hat).exp())).sum(-1).mean()
             )
             loss_dict["kld_loss"] = mean_kld.item()
             loss = l1_loss + mean_kld * self.config.kl_weight
@@ -252,9 +217,7 @@
         ```
         """
         self.chunk_size = chunk_size
-        self.ensemble_weights = torch.exp(
-            -temporal_ensemble_coeff * torch.arange(chunk_size)
-        )
+        self.ensemble_weights = torch.exp(-temporal_ensemble_coeff * torch.arange(chunk_size))
         self.ensemble_weights_cumsum = torch.cumsum(self.ensemble_weights, dim=0)
         self.reset()
 
@@ -270,9 +233,7 @@
         time steps, and pop/return the next batch of actions in the sequence.
         """
         self.ensemble_weights = self.ensemble_weights.to(device=actions.device)
-        self.ensemble_weights_cumsum = self.ensemble_weights_cumsum.to(
-            device=actions.device
-        )
+        self.ensemble_weights_cumsum = self.ensemble_weights_cumsum.to(device=actions.device)
         if self.ensembled_actions is None:
             # Initializes `self._ensembled_action` to the sequence of actions predicted during the first
             # time step of the episode.
@@ -287,22 +248,12 @@
         else:
             # self.ensembled_actions will have shape (batch_size, chunk_size - 1, action_dim). Compute
             # the online update for those entries.
-            self.ensembled_actions *= self.ensemble_weights_cumsum[
-                self.ensembled_actions_count - 1
-            ]
-            self.ensembled_actions += (
-                actions[:, :-1] * self.ensemble_weights[self.ensembled_actions_count]
-            )
-            self.ensembled_actions /= self.ensemble_weights_cumsum[
-                self.ensembled_actions_count
-            ]
-            self.ensembled_actions_count = torch.clamp(
-                self.ensembled_actions_count + 1, max=self.chunk_size
-            )
+            self.ensembled_actions *= self.ensemble_weights_cumsum[self.ensembled_actions_count - 1]
+            self.ensembled_actions += actions[:, :-1] * self.ensemble_weights[self.ensembled_actions_count]
+            self.ensembled_actions /= self.ensemble_weights_cumsum[self.ensembled_actions_count]
+            self.ensembled_actions_count = torch.clamp(self.ensembled_actions_count + 1, max=self.chunk_size)
             # The last action, which has no prior online average, needs to get concatenated onto the end.
-            self.ensembled_actions = torch.cat(
-                [self.ensembled_actions, actions[:, -1:]], dim=1
-            )
+            self.ensembled_actions = torch.cat([self.ensembled_actions, actions[:, -1:]], dim=1)
             self.ensembled_actions_count = torch.cat(
                 [
                     self.ensembled_actions_count,
@@ -356,17 +307,9 @@
     def __init__(self, config: ACTConfig):
         # BERT style VAE encoder with input tokens [cls, robot_state, *action_sequence].
         # The cls token forms parameters of the latent's distribution (like this [*means, *log_variances]).
-<<<<<<< HEAD
-        self.use_robot_state = "observation.state" in config.input_shapes
-        self.use_images = any(
-            k.startswith("observation.image") for k in config.input_shapes
-        )
-        self.use_env_state = "observation.environment_state" in config.input_shapes
-=======
         super().__init__()
         self.config = config
 
->>>>>>> dc1548fe
         if self.config.use_vae:
             self.vae_encoder = ACTEncoder(config, is_vae_encoder=True)
             self.vae_encoder_cls_embed = nn.Embedding(1, config.dim_model)
@@ -381,9 +324,7 @@
                 config.dim_model,
             )
             # Projection layer from the VAE encoder's output to the latent distribution's parameter space.
-            self.vae_encoder_latent_output_proj = nn.Linear(
-                config.dim_model, config.latent_dim * 2
-            )
+            self.vae_encoder_latent_output_proj = nn.Linear(config.dim_model, config.latent_dim * 2)
             # Fixed sinusoidal positional embedding for the input to the VAE encoder. Unsqueeze for batch
             # dimension.
             num_input_token_encoder = 1 + config.chunk_size
@@ -391,9 +332,7 @@
                 num_input_token_encoder += 1
             self.register_buffer(
                 "vae_encoder_pos_enc",
-                create_sinusoidal_pos_embedding(
-                    num_input_token_encoder, config.dim_model
-                ).unsqueeze(0),
+                create_sinusoidal_pos_embedding(num_input_token_encoder, config.dim_model).unsqueeze(0),
             )
 
         # Backbone for image feature extraction.
@@ -410,9 +349,7 @@
             # Note: The assumption here is that we are using a ResNet model (and hence layer4 is the final
             # feature map).
             # Note: The forward method of this returns a dict: {"feature_map": output}.
-            self.backbone = IntermediateLayerGetter(
-                backbone_model, return_layers={"layer4": "feature_map"}
-            )
+            self.backbone = IntermediateLayerGetter(backbone_model, return_layers={"layer4": "feature_map"})
 
         # Transformer (acts as VAE decoder when training with the variational objective).
         self.encoder = ACTEncoder(config)
@@ -426,12 +363,7 @@
             )
         if self.config.env_state_feature:
             self.encoder_env_state_input_proj = nn.Linear(
-<<<<<<< HEAD
-                config.input_shapes["observation.environment_state"][0],
-                config.dim_model,
-=======
                 self.config.env_state_feature.shape[0], config.dim_model
->>>>>>> dc1548fe
             )
         self.encoder_latent_input_proj = nn.Linear(config.latent_dim, config.dim_model)
         if self.config.image_features:
@@ -445,28 +377,15 @@
         if self.config.env_state_feature:
             n_1d_tokens += 1
         self.encoder_1d_feature_pos_embed = nn.Embedding(n_1d_tokens, config.dim_model)
-<<<<<<< HEAD
-        if self.use_images:
-            self.encoder_cam_feat_pos_embed = ACTSinusoidalPositionEmbedding2d(
-                config.dim_model // 2
-            )
-=======
         if self.config.image_features:
             self.encoder_cam_feat_pos_embed = ACTSinusoidalPositionEmbedding2d(config.dim_model // 2)
->>>>>>> dc1548fe
 
         # Transformer decoder.
         # Learnable positional embedding for the transformer's decoder (in the style of DETR object queries).
         self.decoder_pos_embed = nn.Embedding(config.chunk_size, config.dim_model)
 
         # Final action regression head on the output of the transformer's decoder.
-<<<<<<< HEAD
-        self.action_head = nn.Linear(
-            config.dim_model, config.output_shapes["action"][0]
-        )
-=======
         self.action_head = nn.Linear(config.dim_model, self.config.action_feature.shape[0])
->>>>>>> dc1548fe
 
         self._reset_parameters()
 
@@ -476,9 +395,7 @@
             if p.dim() > 1:
                 nn.init.xavier_uniform_(p)
 
-    def forward(
-        self, batch: dict[str, Tensor]
-    ) -> tuple[Tensor, tuple[Tensor, Tensor] | tuple[None, None]]:
+    def forward(self, batch: dict[str, Tensor]) -> tuple[Tensor, tuple[Tensor, Tensor] | tuple[None, None]]:
         """A forward pass through the Action Chunking Transformer (with optional VAE encoder).
 
         `batch` should have the following structure:
@@ -513,25 +430,12 @@
             cls_embed = einops.repeat(
                 self.vae_encoder_cls_embed.weight, "1 d -> b 1 d", b=batch_size
             )  # (B, 1, D)
-<<<<<<< HEAD
-            if self.use_robot_state:
-                robot_state_embed = self.vae_encoder_robot_state_input_proj(
-                    batch["observation.state"]
-                )
-=======
             if self.config.robot_state_feature:
                 robot_state_embed = self.vae_encoder_robot_state_input_proj(batch["observation.state"])
->>>>>>> dc1548fe
                 robot_state_embed = robot_state_embed.unsqueeze(1)  # (B, 1, D)
-            action_embed = self.vae_encoder_action_input_proj(
-                batch["action"]
-            )  # (B, S, D)
-
-<<<<<<< HEAD
-            if self.use_robot_state:
-=======
+            action_embed = self.vae_encoder_action_input_proj(batch["action"])  # (B, S, D)
+
             if self.config.robot_state_feature:
->>>>>>> dc1548fe
                 vae_encoder_input = [
                     cls_embed,
                     robot_state_embed,
@@ -574,31 +478,20 @@
             # When not using the VAE encoder, we set the latent to be all zeros.
             mu = log_sigma_x2 = None
             # TODO(rcadene, alexander-soare): remove call to `.to` to speedup forward ; precompute and use buffer
-            latent_sample = torch.zeros(
-                [batch_size, self.config.latent_dim], dtype=torch.float32
-            ).to(batch["observation.state"].device)
+            latent_sample = torch.zeros([batch_size, self.config.latent_dim], dtype=torch.float32).to(
+                batch["observation.state"].device
+            )
 
         # Prepare transformer encoder inputs.
         encoder_in_tokens = [self.encoder_latent_input_proj(latent_sample)]
-        encoder_in_pos_embed = list(
-            self.encoder_1d_feature_pos_embed.weight.unsqueeze(1)
-        )
+        encoder_in_pos_embed = list(self.encoder_1d_feature_pos_embed.weight.unsqueeze(1))
         # Robot state token.
-<<<<<<< HEAD
-        if self.use_robot_state:
-            encoder_in_tokens.append(
-                self.encoder_robot_state_input_proj(batch["observation.state"])
-            )
-=======
         if self.config.robot_state_feature:
             encoder_in_tokens.append(self.encoder_robot_state_input_proj(batch["observation.state"]))
->>>>>>> dc1548fe
         # Environment state token.
         if self.config.env_state_feature:
             encoder_in_tokens.append(
-                self.encoder_env_state_input_proj(
-                    batch["observation.environment_state"]
-                )
+                self.encoder_env_state_input_proj(batch["observation.environment_state"])
             )
 
         # Camera observation features and positional embeddings.
@@ -606,32 +499,6 @@
             all_cam_features = []
             all_cam_pos_embeds = []
 
-<<<<<<< HEAD
-            for cam_index in range(batch["observation.images"].shape[-4]):
-                cam_features = self.backbone(batch["observation.images"][:, cam_index])[
-                    "feature_map"
-                ]
-                # TODO(rcadene, alexander-soare): remove call to `.to` to speedup forward ; precompute and use
-                # buffer
-                cam_pos_embed = self.encoder_cam_feat_pos_embed(cam_features).to(
-                    dtype=cam_features.dtype
-                )
-                cam_features = self.encoder_img_feat_input_proj(
-                    cam_features
-                )  # (B, C, h, w)
-                all_cam_features.append(cam_features)
-                all_cam_pos_embeds.append(cam_pos_embed)
-            # Concatenate camera observation feature maps and positional embeddings along the width dimension,
-            # and move to (sequence, batch, dim).
-            all_cam_features = torch.cat(all_cam_features, axis=-1)
-            encoder_in_tokens.extend(
-                einops.rearrange(all_cam_features, "b c h w -> (h w) b c")
-            )
-            all_cam_pos_embeds = torch.cat(all_cam_pos_embeds, axis=-1)
-            encoder_in_pos_embed.extend(
-                einops.rearrange(all_cam_pos_embeds, "b c h w -> (h w) b c")
-            )
-=======
             # For a list of images, the H and W may vary but H*W is constant.
             for img in batch["observation.images"]:
                 cam_features = self.backbone(img)["feature_map"]
@@ -647,7 +514,6 @@
 
             encoder_in_tokens.extend(torch.cat(all_cam_features, axis=0))
             encoder_in_pos_embed.extend(torch.cat(all_cam_pos_embeds, axis=0))
->>>>>>> dc1548fe
 
         # Stack all tokens along the sequence dimension.
         encoder_in_tokens = torch.stack(encoder_in_tokens, axis=0)
@@ -682,14 +548,8 @@
     def __init__(self, config: ACTConfig, is_vae_encoder: bool = False):
         super().__init__()
         self.is_vae_encoder = is_vae_encoder
-        num_layers = (
-            config.n_vae_encoder_layers
-            if self.is_vae_encoder
-            else config.n_encoder_layers
-        )
-        self.layers = nn.ModuleList(
-            [ACTEncoderLayer(config) for _ in range(num_layers)]
-        )
+        num_layers = config.n_vae_encoder_layers if self.is_vae_encoder else config.n_encoder_layers
+        self.layers = nn.ModuleList([ACTEncoderLayer(config) for _ in range(num_layers)])
         self.norm = nn.LayerNorm(config.dim_model) if config.pre_norm else nn.Identity()
 
     def forward(
@@ -707,9 +567,7 @@
 class ACTEncoderLayer(nn.Module):
     def __init__(self, config: ACTConfig):
         super().__init__()
-        self.self_attn = nn.MultiheadAttention(
-            config.dim_model, config.n_heads, dropout=config.dropout
-        )
+        self.self_attn = nn.MultiheadAttention(config.dim_model, config.n_heads, dropout=config.dropout)
 
         # Feed forward layers.
         self.linear1 = nn.Linear(config.dim_model, config.dim_feedforward)
@@ -724,9 +582,7 @@
         self.activation = get_activation_fn(config.feedforward_activation)
         self.pre_norm = config.pre_norm
 
-    def forward(
-        self, x, pos_embed: Tensor | None = None, key_padding_mask: Tensor | None = None
-    ) -> Tensor:
+    def forward(self, x, pos_embed: Tensor | None = None, key_padding_mask: Tensor | None = None) -> Tensor:
         skip = x
         if self.pre_norm:
             x = self.norm1(x)
@@ -751,9 +607,7 @@
     def __init__(self, config: ACTConfig):
         """Convenience module for running multiple decoder layers followed by normalization."""
         super().__init__()
-        self.layers = nn.ModuleList(
-            [ACTDecoderLayer(config) for _ in range(config.n_decoder_layers)]
-        )
+        self.layers = nn.ModuleList([ACTDecoderLayer(config) for _ in range(config.n_decoder_layers)])
         self.norm = nn.LayerNorm(config.dim_model)
 
     def forward(
@@ -778,12 +632,8 @@
 class ACTDecoderLayer(nn.Module):
     def __init__(self, config: ACTConfig):
         super().__init__()
-        self.self_attn = nn.MultiheadAttention(
-            config.dim_model, config.n_heads, dropout=config.dropout
-        )
-        self.multihead_attn = nn.MultiheadAttention(
-            config.dim_model, config.n_heads, dropout=config.dropout
-        )
+        self.self_attn = nn.MultiheadAttention(config.dim_model, config.n_heads, dropout=config.dropout)
+        self.multihead_attn = nn.MultiheadAttention(config.dim_model, config.n_heads, dropout=config.dropout)
 
         # Feed forward layers.
         self.linear1 = nn.Linear(config.dim_model, config.dim_feedforward)
@@ -824,9 +674,7 @@
         if self.pre_norm:
             x = self.norm1(x)
         q = k = self.maybe_add_pos_embed(x, decoder_pos_embed)
-        x = self.self_attn(q, k, value=x)[
-            0
-        ]  # select just the output, not the attention weights
+        x = self.self_attn(q, k, value=x)[0]  # select just the output, not the attention weights
         x = skip + self.dropout1(x)
         if self.pre_norm:
             skip = x
@@ -863,14 +711,9 @@
     """
 
     def get_position_angle_vec(position):
-        return [
-            position / np.power(10000, 2 * (hid_j // 2) / dimension)
-            for hid_j in range(dimension)
-        ]
-
-    sinusoid_table = np.array(
-        [get_position_angle_vec(pos_i) for pos_i in range(num_positions)]
-    )
+        return [position / np.power(10000, 2 * (hid_j // 2) / dimension) for hid_j in range(dimension)]
+
+    sinusoid_table = np.array([get_position_angle_vec(pos_i) for pos_i in range(num_positions)])
     sinusoid_table[:, 0::2] = np.sin(sinusoid_table[:, 0::2])  # dim 2i
     sinusoid_table[:, 1::2] = np.cos(sinusoid_table[:, 1::2])  # dim 2i+1
     return torch.from_numpy(sinusoid_table).float()
@@ -915,9 +758,7 @@
         x_range = x_range / (x_range[:, :, -1:] + self._eps) * self._two_pi
 
         inverse_frequency = self._temperature ** (
-            2
-            * (torch.arange(self.dimension, dtype=torch.float32, device=x.device) // 2)
-            / self.dimension
+            2 * (torch.arange(self.dimension, dtype=torch.float32, device=x.device) // 2) / self.dimension
         )
 
         x_range = x_range.unsqueeze(-1) / inverse_frequency  # (1, H, W, 1)
@@ -925,15 +766,9 @@
 
         # Note: this stack then flatten operation results in interleaved sine and cosine terms.
         # pos_embed_x and pos_embed_y are (1, H, W, C // 2).
-        pos_embed_x = torch.stack(
-            (x_range[..., 0::2].sin(), x_range[..., 1::2].cos()), dim=-1
-        ).flatten(3)
-        pos_embed_y = torch.stack(
-            (y_range[..., 0::2].sin(), y_range[..., 1::2].cos()), dim=-1
-        ).flatten(3)
-        pos_embed = torch.cat((pos_embed_y, pos_embed_x), dim=3).permute(
-            0, 3, 1, 2
-        )  # (1, C, H, W)
+        pos_embed_x = torch.stack((x_range[..., 0::2].sin(), x_range[..., 1::2].cos()), dim=-1).flatten(3)
+        pos_embed_y = torch.stack((y_range[..., 0::2].sin(), y_range[..., 1::2].cos()), dim=-1).flatten(3)
+        pos_embed = torch.cat((pos_embed_y, pos_embed_x), dim=3).permute(0, 3, 1, 2)  # (1, C, H, W)
 
         return pos_embed
 
