--- conflicted
+++ resolved
@@ -40,12 +40,6 @@
 
         return TDMPCPolicy
     elif name == "diffusion":
-<<<<<<< HEAD
-        from lerobot.common.policies.diffusion.configuration_diffusion import (
-            DiffusionConfig,
-        )
-=======
->>>>>>> dc1548fe
         from lerobot.common.policies.diffusion.modeling_diffusion import DiffusionPolicy
 
         return DiffusionPolicy
@@ -56,14 +50,6 @@
     elif name == "vqbet":
         from lerobot.common.policies.vqbet.modeling_vqbet import VQBeTPolicy
 
-<<<<<<< HEAD
-        return VQBeTPolicy, VQBeTConfig
-    elif name == "sac":
-        from lerobot.common.policies.sac.configuration_sac import SACConfig
-        from lerobot.common.policies.sac.modeling_sac import SACPolicy
-
-        return SACPolicy, SACConfig
-=======
         return VQBeTPolicy
     elif name == "pi0":
         from lerobot.common.policies.pi0.modeling_pi0 import PI0Policy
@@ -77,7 +63,6 @@
         from lerobot.common.policies.hilserl.classifier.modeling_classifier import Classifier
 
         return Classifier
->>>>>>> dc1548fe
     else:
         raise NotImplementedError(f"Policy with name {name} is not implemented.")
 
@@ -100,19 +85,10 @@
 
 
 def make_policy(
-<<<<<<< HEAD
-    hydra_cfg: DictConfig,
-    pretrained_policy_name_or_path: str | None = None,
-    dataset_stats=None,
-    *args,
-    **kwargs,
-) -> Policy:
-=======
     cfg: PreTrainedConfig,
     ds_meta: LeRobotDatasetMetadata | None = None,
     env_cfg: EnvConfig | None = None,
 ) -> PreTrainedPolicy:
->>>>>>> dc1548fe
     """Make an instance of a policy class.
 
     This function exists because (for now) we need to parse features from either a dataset or an environment
@@ -133,12 +109,6 @@
     Returns:
         PreTrainedPolicy: _description_
     """
-<<<<<<< HEAD
-    # if not (pretrained_policy_name_or_path is None) ^ (dataset_stats is None):
-    #     raise ValueError(
-    #         "Exactly one of `pretrained_policy_name_or_path` and `dataset_stats` must be provided."
-    #     )
-=======
     if bool(ds_meta) == bool(env_cfg):
         raise ValueError("Either one of a dataset metadata or a sim env must be provided.")
 
@@ -154,23 +124,13 @@
             "Current implementation of VQBeT does not support `mps` backend. "
             "Please use `cpu` or `cuda` backend."
         )
->>>>>>> dc1548fe
 
     policy_cls = get_policy_class(cfg.type)
 
-<<<<<<< HEAD
-    policy_cfg = _policy_cfg_from_hydra_cfg(policy_cfg_class, hydra_cfg)
-    if pretrained_policy_name_or_path is None:
-        # Make a fresh policy.
-        # HACK: We pass *args and **kwargs to the policy constructor to allow for additional arguments
-        # for example device for the sac policy.
-        policy = policy_cls(config=policy_cfg, dataset_stats=dataset_stats)
-=======
     kwargs = {}
     if ds_meta is not None:
         features = dataset_to_policy_features(ds_meta.features)
         kwargs["dataset_stats"] = ds_meta.stats
->>>>>>> dc1548fe
     else:
         if not cfg.pretrained_path:
             logging.warning(
@@ -187,18 +147,6 @@
     if cfg.pretrained_path:
         # Load a pretrained policy and override the config if needed (for example, if there are inference-time
         # hyperparameters that we want to vary).
-<<<<<<< HEAD
-        # TODO(alexander-soare): This hack makes use of huggingface_hub's tooling to load the policy with,
-        # pretrained weights which are then loaded into a fresh policy with the desired config. This PR in
-        # huggingface_hub should make it possible to avoid the hack:
-        # https://github.com/huggingface/huggingface_hub/pull/2274.
-        policy = policy_cls(policy_cfg)
-        policy.load_state_dict(
-            policy_cls.from_pretrained(pretrained_policy_name_or_path).state_dict()
-        )
-
-    policy.to(get_safe_torch_device(hydra_cfg.device))
-=======
         kwargs["pretrained_name_or_path"] = cfg.pretrained_path
         policy = policy_cls.from_pretrained(**kwargs)
     else:
@@ -209,6 +157,5 @@
     assert isinstance(policy, nn.Module)
 
     # policy = torch.compile(policy, mode="reduce-overhead")
->>>>>>> dc1548fe
 
     return policy