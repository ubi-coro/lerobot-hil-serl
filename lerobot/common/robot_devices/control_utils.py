# Copyright 2024 The HuggingFace Inc. team. All rights reserved.
#
# Licensed under the Apache License, Version 2.0 (the "License");
# you may not use this file except in compliance with the License.
# You may obtain a copy of the License at
#
#     http://www.apache.org/licenses/LICENSE-2.0
#
# Unless required by applicable law or agreed to in writing, software
# distributed under the License is distributed on an "AS IS" BASIS,
# WITHOUT WARRANTIES OR CONDITIONS OF ANY KIND, either express or implied.
# See the License for the specific language governing permissions and
# limitations under the License.

########################################################################################
# Utilities
########################################################################################


import logging
import time
import traceback
from contextlib import nullcontext
from copy import copy
from functools import cache

import cv2
import numpy as np
import torch
from deepdiff import DeepDiff
from termcolor import colored

from lerobot.common.datasets.image_writer import safe_stop_image_writer
from lerobot.common.datasets.lerobot_dataset import LeRobotDataset
from lerobot.common.datasets.utils import get_features_from_robot
from lerobot.common.policies.pretrained import PreTrainedPolicy
from lerobot.common.robot_devices.robots.utils import Robot
from lerobot.common.robot_devices.utils import busy_wait
<<<<<<< HEAD
from lerobot.common.utils.utils import (
    get_safe_torch_device,
    init_hydra_config,
    set_global_seed,
)
from lerobot.scripts.eval import get_pretrained_policy_path
=======
from lerobot.common.utils.utils import get_safe_torch_device, has_method
>>>>>>> dc1548fe


def log_control_info(
    robot: Robot, dt_s, episode_index=None, frame_index=None, fps=None
):
    log_items = []
    if episode_index is not None:
        log_items.append(f"ep:{episode_index}")
    if frame_index is not None:
        log_items.append(f"frame:{frame_index}")

    def log_dt(shortname, dt_val_s):
        nonlocal log_items, fps
        info_str = f"{shortname}:{dt_val_s * 1000:5.2f} ({1 / dt_val_s:3.1f}hz)"
        if fps is not None:
            actual_fps = 1 / dt_val_s
            if actual_fps < fps - 1:
                info_str = colored(info_str, "yellow")
        log_items.append(info_str)

    # total step time displayed in milliseconds and its frequency
    log_dt("dt", dt_s)

    # TODO(aliberts): move robot-specific logs logic in robot.print_logs()
    if not robot.robot_type.startswith("stretch"):
        for name in robot.leader_arms:
            key = f"read_leader_{name}_pos_dt_s"
            if key in robot.logs:
                log_dt("dtRlead", robot.logs[key])

        for name in robot.follower_arms:
            key = f"write_follower_{name}_goal_pos_dt_s"
            if key in robot.logs:
                log_dt("dtWfoll", robot.logs[key])

            key = f"read_follower_{name}_pos_dt_s"
            if key in robot.logs:
                log_dt("dtRfoll", robot.logs[key])

        for name in robot.cameras:
            key = f"read_camera_{name}_dt_s"
            if key in robot.logs:
                log_dt(f"dtR{name}", robot.logs[key])

    info_str = " ".join(log_items)
    logging.info(info_str)


@cache
def is_headless():
    """Detects if python is running without a monitor."""
    try:
        import pynput  # noqa

        return False
    except Exception:
        print(
            "Error trying to import pynput. Switching to headless mode. "
            "As a result, the video stream from the cameras won't be shown, "
            "and you won't be able to change the control flow with keyboards. "
            "For more info, see traceback below.\n"
        )
        traceback.print_exc()
        print()
        return True


def predict_action(observation, policy, device, use_amp):
    observation = copy(observation)
    with (
        torch.inference_mode(),
        torch.autocast(device_type=device.type)
        if device.type == "cuda" and use_amp
        else nullcontext(),
    ):
        # Convert to pytorch format: channel first and float32 in [0,1] with batch dimension
        for name in observation:
            if "image" in name:
                observation[name] = observation[name].type(torch.float32) / 255
                observation[name] = observation[name].permute(2, 0, 1).contiguous()
            observation[name] = observation[name].unsqueeze(0)
            observation[name] = observation[name].to(device)

        # Compute the next action with the policy
        # based on the current observation
        action = policy.select_action(observation)

        # Remove batch dimension
        action = action.squeeze(0)

        # Move to cpu, if not already the case
        action = action.to("cpu")

    return action


<<<<<<< HEAD
def init_keyboard_listener(assign_rewards=False, use_foot_switch=False):
=======
def init_keyboard_listener(assign_rewards=False):
>>>>>>> dc1548fe
    """
    Initializes a keyboard listener to enable early termination of an episode
    or environment reset by pressing the right arrow key ('->'). This may require
    sudo permissions to allow the terminal to monitor keyboard events.

    Args:
        assign_rewards (bool): If True, allows annotating the collected trajectory
        with a binary reward at the end of the episode to indicate success.
    """
    events = {}
    events["exit_early"] = False
    events["rerecord_episode"] = False
    events["stop_recording"] = False
    if assign_rewards:
        events["next.reward"] = 0

    if is_headless():
        logging.warning(
            "Headless environment detected. On-screen cameras display and keyboard inputs will not be available."
        )
        listener = None
        return listener, events

    # Only import pynput if not in a headless environment
    from pynput import keyboard

    def on_press(key):
        try:
<<<<<<< HEAD
            k = key.char if hasattr(key, 'char') else key
            print(k)

            if use_foot_switch:
                if k == 'a':
                    print("Left pedal ('a') pressed. Exiting loop and rerecord the last episode...")
                    events["rerecord_episode"] = True
                    events["exit_early"] = True
                elif k == 'b':
                    print("Middle pedal ('b') pressed. Exiting loop...")
                    events["exit_early"] = True
                elif assign_rewards and k == 'c':
                    events["next.reward"] = 1
                    print("Right pedal ('c') pressed. Reward ON.")
            else:
                if k == keyboard.Key.right:
                    print("Right arrow key pressed. Exiting loop...")
                    events["exit_early"] = True
                elif k == keyboard.Key.left:
                    print("Left arrow key pressed. Exiting loop and rerecord the last episode...")
                    events["rerecord_episode"] = True
                    events["exit_early"] = True
                elif k == keyboard.Key.esc:
                    print("Escape key pressed. Stopping data recording...")
                    events["stop_recording"] = True
                    events["exit_early"] = True
                elif assign_rewards and k == keyboard.Key.space:
                    events["next.reward"] = 1 if events["next.reward"] == 0 else 0
                    print("Space key pressed. Toggling reward to:", events["next.reward"])
=======
            if key == keyboard.Key.right:
                print("Right arrow key pressed. Exiting loop...")
                events["exit_early"] = True
            elif key == keyboard.Key.left:
                print("Left arrow key pressed. Exiting loop and rerecord the last episode...")
                events["rerecord_episode"] = True
                events["exit_early"] = True
            elif key == keyboard.Key.esc:
                print("Escape key pressed. Stopping data recording...")
                events["stop_recording"] = True
                events["exit_early"] = True
            elif assign_rewards and key == keyboard.Key.space:
                events["next.reward"] = 1 if events["next.reward"] == 0 else 0
                print(
                    "Space key pressed. Assigning new reward to the subsequent frames. New reward:",
                    events["next.reward"],
                )

>>>>>>> dc1548fe
        except Exception as e:
            print(f"Error handling key press: {e}")

    def on_release(key):
        try:
            k = key.char if hasattr(key, 'char') else key
            if use_foot_switch and assign_rewards and k == 'c':
                events["next.reward"] = 0
                print("Right pedal ('c') released. Reward OFF.")
        except Exception as e:
            print(f"Error handling key release: {e}")

    listener = keyboard.Listener(on_press=on_press, on_release=on_release)
    listener.start()

    return listener, events


<<<<<<< HEAD
def init_policy(pretrained_policy_name_or_path, policy_overrides):
    """Instantiate the policy and load fps, device and use_amp from config yaml"""
    pretrained_policy_path = get_pretrained_policy_path(pretrained_policy_name_or_path)
    hydra_cfg = init_hydra_config(
        pretrained_policy_path / "config.yaml", policy_overrides
    )
    policy = make_policy(
        hydra_cfg=hydra_cfg, pretrained_policy_name_or_path=pretrained_policy_path
    )

    # Check device is available
    device = get_safe_torch_device(hydra_cfg.device, log=True)
    use_amp = hydra_cfg.use_amp
    policy_fps = hydra_cfg.env.fps

    policy.eval()
    policy.to(device)

    torch.backends.cudnn.benchmark = True
    torch.backends.cuda.matmul.allow_tf32 = True
    set_global_seed(hydra_cfg.seed)
    return policy, policy_fps, device, use_amp


=======
>>>>>>> dc1548fe
def warmup_record(
    robot,
    events,
    enable_teleoperation,
    warmup_time_s,
    display_cameras,
    fps,
):
    control_loop(
        robot=robot,
        control_time_s=warmup_time_s,
        display_cameras=display_cameras,
        events=events,
        fps=fps,
        teleoperate=enable_teleoperation,
    )


def record_episode(
    robot,
    dataset,
    events,
    episode_time_s,
    display_cameras,
    policy,
    fps,
<<<<<<< HEAD
    record_delta_actions,
=======
    single_task,
>>>>>>> dc1548fe
):
    control_loop(
        robot=robot,
        control_time_s=episode_time_s,
        display_cameras=display_cameras,
        dataset=dataset,
        events=events,
        policy=policy,
        fps=fps,
        record_delta_actions=record_delta_actions,
        teleoperate=policy is None,
        single_task=single_task,
    )


@safe_stop_image_writer
def control_loop(
    robot,
    control_time_s=None,
    teleoperate=False,
    display_cameras=False,
    dataset: LeRobotDataset | None = None,
    events=None,
<<<<<<< HEAD
    policy=None,
    device=None,
    use_amp=None,
    fps=None,
    record_delta_actions=False,
=======
    policy: PreTrainedPolicy = None,
    fps: int | None = None,
    single_task: str | None = None,
>>>>>>> dc1548fe
):
    # TODO(rcadene): Add option to record logs
    if not robot.is_connected:
        robot.connect()

    if events is None:
        events = {"exit_early": False}

    if control_time_s is None:
        control_time_s = float("inf")

    if teleoperate and policy is not None:
        raise ValueError("When `teleoperate` is True, `policy` should be None.")

    if dataset is not None and single_task is None:
        raise ValueError("You need to provide a task as argument in `single_task`.")

    if dataset is not None and fps is not None and dataset.fps != fps:
        raise ValueError(
            f"The dataset fps should be equal to requested fps ({dataset['fps']} != {fps})."
        )

    timestamp = 0
    start_episode_t = time.perf_counter()
    while timestamp < control_time_s:
        start_loop_t = time.perf_counter()

        current_joint_positions = robot.follower_arms["main"].read("Present_Position")

        if teleoperate:
            observation, action = robot.teleop_step(record_data=True)
            if record_delta_actions:
                action["action"] = action["action"] - current_joint_positions
        else:
            observation = robot.capture_observation()

            if policy is not None:
                pred_action = predict_action(
                    observation,
                    policy,
                    get_safe_torch_device(policy.config.device),
                    policy.config.use_amp,
                )
                # Action can eventually be clipped using `max_relative_target`,
                # so action actually sent is saved in the dataset.
                action = robot.send_action(pred_action)
                action = {"action": action}

        if dataset is not None:
<<<<<<< HEAD
            frame = {**observation, **action}
            if "next.reward" in events:
                frame["next.reward"] = events["next.reward"]
                frame["next.done"] = (events["next.reward"] == 1) or (
                    events["exit_early"]
                )
=======
            frame = {**observation, **action, "task": single_task}
>>>>>>> dc1548fe
            dataset.add_frame(frame)

            # if frame["next.done"]:
            # break

        if display_cameras and not is_headless():
            image_keys = [key for key in observation if "image" in key]
            for key in image_keys:
                cv2.imshow(
                    key, cv2.cvtColor(observation[key].numpy(), cv2.COLOR_RGB2BGR)
                )
            cv2.waitKey(1)

        if fps is not None:
            dt_s = time.perf_counter() - start_loop_t
            busy_wait(1 / fps - dt_s)

        dt_s = time.perf_counter() - start_loop_t
        #log_control_info(robot, dt_s, fps=fps)

        timestamp = time.perf_counter() - start_episode_t
        if events["exit_early"]:
            events["exit_early"] = False
            break


def reset_environment(robot, events, reset_time_s, fps):
    # TODO(rcadene): refactor warmup_record and reset_environment
    if has_method(robot, "teleop_safety_stop"):
        robot.teleop_safety_stop()

<<<<<<< HEAD
    timestamp = 0
    start_vencod_t = time.perf_counter()
    if "next.reward" in events:
        events["next.reward"] = 0
=======
    control_loop(
        robot=robot,
        control_time_s=reset_time_s,
        events=events,
        fps=fps,
        teleoperate=True,
    )
>>>>>>> dc1548fe


def reset_follower_position(robot: Robot, target_position):
    current_position = robot.follower_arms["main"].read("Present_Position")
    trajectory = torch.from_numpy(
        np.linspace(current_position, target_position, 50)
    )  # NOTE: 30 is just an aribtrary number
    for pose in trajectory:
        robot.send_action(pose)
        busy_wait(0.015)


def reset_follower_position(robot: Robot, target_position):
    current_position = robot.follower_arms["main"].read("Present_Position")
    trajectory = torch.from_numpy(
        np.linspace(current_position, target_position, 50)
    )  # NOTE: 30 is just an aribtrary number
    for pose in trajectory:
        robot.send_action(pose)
        busy_wait(0.015)


def reset_leader_position(robot: Robot, target_position):
    current_position = robot.leader_arms["main"].read("Present_Position")
    trajectory = torch.from_numpy(
        np.linspace(current_position, target_position, 50)
    )  # NOTE: 30 is just an aribtrary number
    for pose in trajectory:
        robot.leader_arms["main"].write("Goal_Position", pose.numpy().astype(np.int32))
        busy_wait(0.015)


def stop_recording(robot, listener, display_cameras):
    robot.disconnect()

    if not is_headless():
        if listener is not None:
            listener.stop()

        if display_cameras:
            cv2.destroyAllWindows()


def sanity_check_dataset_name(repo_id, policy_cfg):
    _, dataset_name = repo_id.split("/")
    # either repo_id doesnt start with "eval_" and there is no policy
    # or repo_id starts with "eval_" and there is a policy

    # Check if dataset_name starts with "eval_" but policy is missing
    if dataset_name.startswith("eval_") and policy_cfg is None:
        raise ValueError(
            f"Your dataset name begins with 'eval_' ({dataset_name}), but no policy is provided ({policy_cfg.type})."
        )

    # Check if dataset_name does not start with "eval_" but policy is provided
    if not dataset_name.startswith("eval_") and policy_cfg is not None:
        raise ValueError(
            f"Your dataset name does not begin with 'eval_' ({dataset_name}), but a policy is provided ({policy_cfg.type})."
        )


def sanity_check_dataset_robot_compatibility(
    dataset: LeRobotDataset,
    robot: Robot,
    fps: int,
    use_videos: bool,
    extra_features: dict = None,
) -> None:
    features_from_robot = get_features_from_robot(robot, use_videos)
    if extra_features is not None:
        features_from_robot.update(extra_features)

    fields = [
        ("robot_type", dataset.meta.robot_type, robot.robot_type),
        ("fps", dataset.fps, fps),
        ("features", dataset.features, features_from_robot),
    ]

    mismatches = []
    for field, dataset_value, present_value in fields:
        diff = DeepDiff(
            dataset_value, present_value, exclude_regex_paths=[r".*\['info'\]$"]
        )
        if diff:
            mismatches.append(f"{field}: expected {present_value}, got {dataset_value}")

    if mismatches:
        raise ValueError(
            "Dataset metadata compatibility check failed with mismatches:\n"
            + "\n".join(mismatches)
        )<|MERGE_RESOLUTION|>--- conflicted
+++ resolved
@@ -36,21 +36,10 @@
 from lerobot.common.policies.pretrained import PreTrainedPolicy
 from lerobot.common.robot_devices.robots.utils import Robot
 from lerobot.common.robot_devices.utils import busy_wait
-<<<<<<< HEAD
-from lerobot.common.utils.utils import (
-    get_safe_torch_device,
-    init_hydra_config,
-    set_global_seed,
-)
-from lerobot.scripts.eval import get_pretrained_policy_path
-=======
 from lerobot.common.utils.utils import get_safe_torch_device, has_method
->>>>>>> dc1548fe
-
-
-def log_control_info(
-    robot: Robot, dt_s, episode_index=None, frame_index=None, fps=None
-):
+
+
+def log_control_info(robot: Robot, dt_s, episode_index=None, frame_index=None, fps=None):
     log_items = []
     if episode_index is not None:
         log_items.append(f"ep:{episode_index}")
@@ -117,9 +106,7 @@
     observation = copy(observation)
     with (
         torch.inference_mode(),
-        torch.autocast(device_type=device.type)
-        if device.type == "cuda" and use_amp
-        else nullcontext(),
+        torch.autocast(device_type=device.type) if device.type == "cuda" and use_amp else nullcontext(),
     ):
         # Convert to pytorch format: channel first and float32 in [0,1] with batch dimension
         for name in observation:
@@ -142,11 +129,7 @@
     return action
 
 
-<<<<<<< HEAD
-def init_keyboard_listener(assign_rewards=False, use_foot_switch=False):
-=======
 def init_keyboard_listener(assign_rewards=False):
->>>>>>> dc1548fe
     """
     Initializes a keyboard listener to enable early termination of an episode
     or environment reset by pressing the right arrow key ('->'). This may require
@@ -175,37 +158,6 @@
 
     def on_press(key):
         try:
-<<<<<<< HEAD
-            k = key.char if hasattr(key, 'char') else key
-            print(k)
-
-            if use_foot_switch:
-                if k == 'a':
-                    print("Left pedal ('a') pressed. Exiting loop and rerecord the last episode...")
-                    events["rerecord_episode"] = True
-                    events["exit_early"] = True
-                elif k == 'b':
-                    print("Middle pedal ('b') pressed. Exiting loop...")
-                    events["exit_early"] = True
-                elif assign_rewards and k == 'c':
-                    events["next.reward"] = 1
-                    print("Right pedal ('c') pressed. Reward ON.")
-            else:
-                if k == keyboard.Key.right:
-                    print("Right arrow key pressed. Exiting loop...")
-                    events["exit_early"] = True
-                elif k == keyboard.Key.left:
-                    print("Left arrow key pressed. Exiting loop and rerecord the last episode...")
-                    events["rerecord_episode"] = True
-                    events["exit_early"] = True
-                elif k == keyboard.Key.esc:
-                    print("Escape key pressed. Stopping data recording...")
-                    events["stop_recording"] = True
-                    events["exit_early"] = True
-                elif assign_rewards and k == keyboard.Key.space:
-                    events["next.reward"] = 1 if events["next.reward"] == 0 else 0
-                    print("Space key pressed. Toggling reward to:", events["next.reward"])
-=======
             if key == keyboard.Key.right:
                 print("Right arrow key pressed. Exiting loop...")
                 events["exit_early"] = True
@@ -224,35 +176,20 @@
                     events["next.reward"],
                 )
 
->>>>>>> dc1548fe
         except Exception as e:
             print(f"Error handling key press: {e}")
 
-    def on_release(key):
-        try:
-            k = key.char if hasattr(key, 'char') else key
-            if use_foot_switch and assign_rewards and k == 'c':
-                events["next.reward"] = 0
-                print("Right pedal ('c') released. Reward OFF.")
-        except Exception as e:
-            print(f"Error handling key release: {e}")
-
-    listener = keyboard.Listener(on_press=on_press, on_release=on_release)
+    listener = keyboard.Listener(on_press=on_press)
     listener.start()
 
     return listener, events
 
 
-<<<<<<< HEAD
 def init_policy(pretrained_policy_name_or_path, policy_overrides):
     """Instantiate the policy and load fps, device and use_amp from config yaml"""
     pretrained_policy_path = get_pretrained_policy_path(pretrained_policy_name_or_path)
-    hydra_cfg = init_hydra_config(
-        pretrained_policy_path / "config.yaml", policy_overrides
-    )
-    policy = make_policy(
-        hydra_cfg=hydra_cfg, pretrained_policy_name_or_path=pretrained_policy_path
-    )
+    hydra_cfg = init_hydra_config(pretrained_policy_path / "config.yaml", policy_overrides)
+    policy = make_policy(hydra_cfg=hydra_cfg, pretrained_policy_name_or_path=pretrained_policy_path)
 
     # Check device is available
     device = get_safe_torch_device(hydra_cfg.device, log=True)
@@ -268,8 +205,6 @@
     return policy, policy_fps, device, use_amp
 
 
-=======
->>>>>>> dc1548fe
 def warmup_record(
     robot,
     events,
@@ -296,11 +231,7 @@
     display_cameras,
     policy,
     fps,
-<<<<<<< HEAD
-    record_delta_actions,
-=======
     single_task,
->>>>>>> dc1548fe
 ):
     control_loop(
         robot=robot,
@@ -310,7 +241,6 @@
         events=events,
         policy=policy,
         fps=fps,
-        record_delta_actions=record_delta_actions,
         teleoperate=policy is None,
         single_task=single_task,
     )
@@ -324,17 +254,9 @@
     display_cameras=False,
     dataset: LeRobotDataset | None = None,
     events=None,
-<<<<<<< HEAD
-    policy=None,
-    device=None,
-    use_amp=None,
-    fps=None,
-    record_delta_actions=False,
-=======
     policy: PreTrainedPolicy = None,
     fps: int | None = None,
     single_task: str | None = None,
->>>>>>> dc1548fe
 ):
     # TODO(rcadene): Add option to record logs
     if not robot.is_connected:
@@ -353,21 +275,15 @@
         raise ValueError("You need to provide a task as argument in `single_task`.")
 
     if dataset is not None and fps is not None and dataset.fps != fps:
-        raise ValueError(
-            f"The dataset fps should be equal to requested fps ({dataset['fps']} != {fps})."
-        )
+        raise ValueError(f"The dataset fps should be equal to requested fps ({dataset['fps']} != {fps}).")
 
     timestamp = 0
     start_episode_t = time.perf_counter()
     while timestamp < control_time_s:
         start_loop_t = time.perf_counter()
 
-        current_joint_positions = robot.follower_arms["main"].read("Present_Position")
-
         if teleoperate:
             observation, action = robot.teleop_step(record_data=True)
-            if record_delta_actions:
-                action["action"] = action["action"] - current_joint_positions
         else:
             observation = robot.capture_observation()
 
@@ -384,27 +300,16 @@
                 action = {"action": action}
 
         if dataset is not None:
-<<<<<<< HEAD
-            frame = {**observation, **action}
-            if "next.reward" in events:
-                frame["next.reward"] = events["next.reward"]
-                frame["next.done"] = (events["next.reward"] == 1) or (
-                    events["exit_early"]
-                )
-=======
             frame = {**observation, **action, "task": single_task}
->>>>>>> dc1548fe
             dataset.add_frame(frame)
 
-            # if frame["next.done"]:
-            # break
+        # if frame["next.done"]:
+        # break
 
         if display_cameras and not is_headless():
             image_keys = [key for key in observation if "image" in key]
             for key in image_keys:
-                cv2.imshow(
-                    key, cv2.cvtColor(observation[key].numpy(), cv2.COLOR_RGB2BGR)
-                )
+                cv2.imshow(key, cv2.cvtColor(observation[key].numpy(), cv2.COLOR_RGB2BGR))
             cv2.waitKey(1)
 
         if fps is not None:
@@ -412,7 +317,7 @@
             busy_wait(1 / fps - dt_s)
 
         dt_s = time.perf_counter() - start_loop_t
-        #log_control_info(robot, dt_s, fps=fps)
+        log_control_info(robot, dt_s, fps=fps)
 
         timestamp = time.perf_counter() - start_episode_t
         if events["exit_early"]:
@@ -425,12 +330,6 @@
     if has_method(robot, "teleop_safety_stop"):
         robot.teleop_safety_stop()
 
-<<<<<<< HEAD
-    timestamp = 0
-    start_vencod_t = time.perf_counter()
-    if "next.reward" in events:
-        events["next.reward"] = 0
-=======
     control_loop(
         robot=robot,
         control_time_s=reset_time_s,
@@ -438,17 +337,6 @@
         fps=fps,
         teleoperate=True,
     )
->>>>>>> dc1548fe
-
-
-def reset_follower_position(robot: Robot, target_position):
-    current_position = robot.follower_arms["main"].read("Present_Position")
-    trajectory = torch.from_numpy(
-        np.linspace(current_position, target_position, 50)
-    )  # NOTE: 30 is just an aribtrary number
-    for pose in trajectory:
-        robot.send_action(pose)
-        busy_wait(0.015)
 
 
 def reset_follower_position(robot: Robot, target_position):
@@ -519,14 +407,11 @@
 
     mismatches = []
     for field, dataset_value, present_value in fields:
-        diff = DeepDiff(
-            dataset_value, present_value, exclude_regex_paths=[r".*\['info'\]$"]
-        )
+        diff = DeepDiff(dataset_value, present_value, exclude_regex_paths=[r".*\['info'\]$"])
         if diff:
             mismatches.append(f"{field}: expected {present_value}, got {dataset_value}")
 
     if mismatches:
         raise ValueError(
-            "Dataset metadata compatibility check failed with mismatches:\n"
-            + "\n".join(mismatches)
+            "Dataset metadata compatibility check failed with mismatches:\n" + "\n".join(mismatches)
         )