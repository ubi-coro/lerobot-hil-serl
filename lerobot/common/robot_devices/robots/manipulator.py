--- conflicted
+++ resolved
@@ -34,10 +34,7 @@
 )
 from lerobot.common.robot_devices.robots.configs import ManipulatorRobotConfig
 from lerobot.common.robot_devices.robots.utils import get_arm_id
-<<<<<<< HEAD
 from lerobot.common.robot_devices.sensors.bota import BotaForceTorqueSensor
-=======
->>>>>>> dc1548fe
 from lerobot.common.robot_devices.utils import (
     RobotDeviceAlreadyConnectedError,
     RobotDeviceNotConnectedError,
@@ -66,7 +63,6 @@
     return safe_goal_pos
 
 
-<<<<<<< HEAD
 @dataclass
 class ManipulatorRobotConfig:
     """
@@ -78,16 +74,9 @@
 
     # Define all components of the robot
     robot_type: str = "koch"
-    fps: int = 30
     leader_arms: dict[str, MotorsBus] = field(default_factory=lambda: {})
     follower_arms: dict[str, MotorsBus] = field(default_factory=lambda: {})
     cameras: dict[str, Camera] = field(default_factory=lambda: {})
-    botas: dict[str, BotaForceTorqueSensor] = field(default_factory=lambda: {})
-
-    # Specific to Aloha, the kinematic chain of leader and follower might differ. Therefore, we specify a robot model
-    # "class" for leader and follower. This is required for initializing forward and inverse kinematics
-    follower_model: str = "vx300s"
-    leader_model: str = "wx250s"
 
     # Optionally limit the magnitude of the relative positional target vector for safety purposes.
     # Set this to a positive scalar to have the same value for all motors, or a list that is the same length
@@ -100,19 +89,8 @@
     # gripper is not put in torque mode.
     gripper_open_degree: float | None = None
 
-    # The duration of the velocity-based time profile
-    # Higher values lead to smoother motions, but increase lag.
-    # Only applicable to aloha
-    moving_time: float | None = 0.1
-
-    joint_position_relative_bounds: dict[np.ndarray] | None = None
-
     def __setattr__(self, prop: str, val):
-        if (
-            prop == "max_relative_target"
-            and val is not None
-            and isinstance(val, Sequence)
-        ):
+        if prop == "max_relative_target" and val is not None and isinstance(val, Sequence):
             for name in self.follower_arms:
                 if len(self.follower_arms[name].motors) != len(val):
                     raise ValueError(
@@ -122,22 +100,13 @@
                         "Note: This feature does not yet work with robots where different follower arms have "
                         "different numbers of motors."
                     )
-        if prop == "joint_position_relative_bounds" and val is not None:
-            for key in val:
-                val[key] = torch.tensor(val[key])
-        if prop == "moving_time" and val is None:
-            val = 1.0 / self.fps
         super().__setattr__(prop, val)
 
     def __post_init__(self):
         if self.robot_type not in ["koch", "koch_bimanual", "aloha", "so100", "moss"]:
-            raise ValueError(
-                f"Provided robot type ({self.robot_type}) is not supported."
-            )
-
-
-=======
->>>>>>> dc1548fe
+            raise ValueError(f"Provided robot type ({self.robot_type}) is not supported.")
+
+
 class ManipulatorRobot:
     # TODO(rcadene): Implement force feedback
     """This class allows to control any manipulator robot of various number of motors.
@@ -242,26 +211,14 @@
         self,
         config: ManipulatorRobotConfig,
     ):
-<<<<<<< HEAD
-        if config is None:
-            config = ManipulatorRobotConfig()
-        # Overwrite config arguments using kwargs
-        self.config = replace(config, **kwargs)
-        self.calibration_dir = Path(calibration_dir)
-
-        self.robot_type = self.config.robot_type
-        self.leader_arms = self.config.leader_arms
-        self.follower_arms = self.config.follower_arms
-        self.cameras = self.config.cameras
-        self.botas = self.config.botas
-=======
         self.config = config
         self.robot_type = self.config.type
         self.calibration_dir = Path(self.config.calibration_dir)
         self.leader_arms = make_motors_buses_from_configs(self.config.leader_arms)
         self.follower_arms = make_motors_buses_from_configs(self.config.follower_arms)
         self.cameras = make_cameras_from_configs(self.config.cameras)
->>>>>>> dc1548fe
+        self.botas = self.config.botas  # todo: make botas from config
+
         self.is_connected = False
         self.logs = {}
 
@@ -411,9 +368,7 @@
             # to squeeze the gripper and have it spring back to an open position on its own.
             for name in self.leader_arms:
                 self.leader_arms[name].write("Torque_Enable", 1, "gripper")
-                self.leader_arms[name].write(
-                    "Goal_Position", self.config.gripper_open_degree, "gripper"
-                )
+                self.leader_arms[name].write("Goal_Position", self.config.gripper_open_degree, "gripper")
 
         # Check both arms can be read
         for name in self.follower_arms:
@@ -463,22 +418,16 @@
                         run_arm_calibration,
                     )
 
-                    calibration = run_arm_calibration(
-                        arm, self.robot_type, name, arm_type
-                    )
+                    calibration = run_arm_calibration(arm, self.robot_type, name, arm_type)
 
                 elif self.robot_type in ["so100", "moss", "lekiwi"]:
                     from lerobot.common.robot_devices.robots.feetech_calibration import (
                         run_arm_manual_calibration,
                     )
 
-                    calibration = run_arm_manual_calibration(
-                        arm, self.robot_type, name, arm_type
-                    )
-
-                print(
-                    f"Calibration is done! Saving calibration file '{arm_calib_path}'"
-                )
+                    calibration = run_arm_manual_calibration(arm, self.robot_type, name, arm_type)
+
+                print(f"Calibration is done! Saving calibration file '{arm_calib_path}'")
                 arm_calib_path.parent.mkdir(parents=True, exist_ok=True)
                 with open(arm_calib_path, "w") as f:
                     json.dump(calibration, f)
@@ -497,17 +446,13 @@
             from lerobot.common.robot_devices.motors.dynamixel import TorqueMode
 
             if (arm.read("Torque_Enable") != TorqueMode.DISABLED.value).any():
-                raise ValueError(
-                    "To run set robot preset, the torque must be disabled on all motors."
-                )
+                raise ValueError("To run set robot preset, the torque must be disabled on all motors.")
 
             # Use 'extended position mode' for all motors except gripper, because in joint mode the servos can't
             # rotate more than 360 degrees (from 0 to 4095) And some mistake can happen while assembling the arm,
             # you could end up with a servo with a position 0 or 4095 at a crucial point See [
             # https://emanual.robotis.com/docs/en/dxl/x/x_series/#operating-mode11]
-            all_motors_except_gripper = [
-                name for name in arm.motor_names if name != "gripper"
-            ]
+            all_motors_except_gripper = [name for name in arm.motor_names if name != "gripper"]
             if len(all_motors_except_gripper) > 0:
                 # 4 corresponds to Extended Position on Koch motors
                 arm.write("Operating_Mode", 4, all_motors_except_gripper)
@@ -636,9 +581,7 @@
             before_lread_t = time.perf_counter()
             leader_pos[name] = self.leader_arms[name].read("Present_Position")
             leader_pos[name] = torch.from_numpy(leader_pos[name])
-            self.logs[f"read_leader_{name}_pos_dt_s"] = (
-                time.perf_counter() - before_lread_t
-            )
+            self.logs[f"read_leader_{name}_pos_dt_s"] = time.perf_counter() - before_lread_t
 
         # Send goal position to the follower
         follower_goal_pos = {}
@@ -647,39 +590,26 @@
             goal_pos = leader_pos[name]
 
             # If specified, clip the goal positions within predefined bounds specified in the config of the robot
-<<<<<<< HEAD
-            if self.config.joint_position_relative_bounds is not None:
-                goal_pos = torch.clamp(
-                    goal_pos,
-                    self.config.joint_position_relative_bounds["min"],
-                    self.config.joint_position_relative_bounds["max"],
-                )
-=======
             # if self.config.joint_position_relative_bounds is not None:
             #     goal_pos = torch.clamp(
             #         goal_pos,
             #         self.config.joint_position_relative_bounds["min"],
             #         self.config.joint_position_relative_bounds["max"],
             #     )
->>>>>>> dc1548fe
 
             # Cap goal position when too far away from present position.
             # Slower fps expected due to reading from the follower.
             if self.config.max_relative_target is not None:
                 present_pos = self.follower_arms[name].read("Present_Position")
                 present_pos = torch.from_numpy(present_pos)
-                goal_pos = ensure_safe_goal_position(
-                    goal_pos, present_pos, self.config.max_relative_target
-                )
+                goal_pos = ensure_safe_goal_position(goal_pos, present_pos, self.config.max_relative_target)
 
             # Used when record_data=True
             follower_goal_pos[name] = goal_pos
 
             goal_pos = goal_pos.numpy().astype(np.float32)
             self.follower_arms[name].write("Goal_Position", goal_pos)
-            self.logs[f"write_follower_{name}_goal_pos_dt_s"] = (
-                time.perf_counter() - before_fwrite_t
-            )
+            self.logs[f"write_follower_{name}_goal_pos_dt_s"] = time.perf_counter() - before_fwrite_t
 
         # Early exit when recording data is not requested
         if not record_data:
@@ -692,10 +622,45 @@
                 action.append(follower_goal_pos[name])
         action = torch.cat(action)
 
-<<<<<<< HEAD
         # Populate output dictionnaries
         action_dict = {}
-=======
+        action_dict["action"] = action
+        obs_dict = self.capture_observation()
+        return obs_dict, action_dict
+
+    def capture_observation(self):
+        """The returned observations do not have a batch dimension."""
+        if not self.is_connected:
+            raise RobotDeviceNotConnectedError(
+                "ManipulatorRobot is not connected. You need to run `robot.connect()`."
+            )
+
+        # Read follower position
+        follower_pos = {}
+        follower_vel = {}
+        for name in self.follower_arms:
+            before_fread_t = time.perf_counter()
+            follower_pos[name] = self.follower_arms[name].read("Present_Position")
+            follower_pos[name] = torch.from_numpy(follower_pos[name])
+            self.logs[f"read_follower_{name}_pos_dt_s"] = (
+                time.perf_counter() - before_fread_t
+            )
+            follower_vel[name] = self.follower_arms[name].read("Present_Velocity")
+            follower_vel[name] = torch.from_numpy(follower_vel[name])
+            self.logs[f"read_follower_{name}_vel_dt_s"] = (
+                time.perf_counter() - before_fread_t
+            )
+
+        # Create state by concatenating follower current position
+        state = []
+        vel = []
+        for name in self.follower_arms:
+            if name in follower_pos:
+                state.append(follower_pos[name])
+                vel.append(follower_vel[name])
+        state = torch.cat(state)
+        vel = torch.cat(vel)
+
         # Capture images from cameras
         images = {}
         for name in self.cameras:
@@ -705,60 +670,6 @@
             self.logs[f"read_camera_{name}_dt_s"] = self.cameras[name].logs["delta_timestamp_s"]
             self.logs[f"async_read_camera_{name}_dt_s"] = time.perf_counter() - before_camread_t
 
-        # Populate output dictionaries
-        obs_dict, action_dict = {}, {}
-        obs_dict["observation.state"] = state
->>>>>>> dc1548fe
-        action_dict["action"] = action
-        obs_dict = self.capture_observation()
-        return obs_dict, action_dict
-
-    def capture_observation(self):
-        """The returned observations do not have a batch dimension."""
-        if not self.is_connected:
-            raise RobotDeviceNotConnectedError(
-                "ManipulatorRobot is not connected. You need to run `robot.connect()`."
-            )
-
-        # Read follower position
-        follower_pos = {}
-        follower_vel = {}
-        for name in self.follower_arms:
-            before_fread_t = time.perf_counter()
-            follower_pos[name] = self.follower_arms[name].read("Present_Position")
-            follower_pos[name] = torch.from_numpy(follower_pos[name])
-            self.logs[f"read_follower_{name}_pos_dt_s"] = (
-                time.perf_counter() - before_fread_t
-            )
-            follower_vel[name] = self.follower_arms[name].read("Present_Velocity")
-            follower_vel[name] = torch.from_numpy(follower_vel[name])
-            self.logs[f"read_follower_{name}_vel_dt_s"] = (
-                time.perf_counter() - before_fread_t
-            )
-
-        # Create state by concatenating follower current position
-        state = []
-        vel = []
-        for name in self.follower_arms:
-            if name in follower_pos:
-                state.append(follower_pos[name])
-                vel.append(follower_vel[name])
-        state = torch.cat(state)
-        vel = torch.cat(vel)
-
-        # Capture images from cameras
-        images = {}
-        for name in self.cameras:
-            before_camread_t = time.perf_counter()
-            images[name] = self.cameras[name].async_read()
-            images[name] = torch.from_numpy(images[name])
-            self.logs[f"read_camera_{name}_dt_s"] = self.cameras[name].logs[
-                "delta_timestamp_s"
-            ]
-            self.logs[f"async_read_camera_{name}_dt_s"] = (
-                time.perf_counter() - before_camread_t
-            )
-
         # Populate output dictionaries and format to pytorch
         obs_dict = {}
         obs_dict["observation.state"] = state
@@ -805,41 +716,25 @@
             from_idx = to_idx
 
             # If specified, clip the goal positions within predefined bounds specified in the config of the robot
-<<<<<<< HEAD
-            if self.config.joint_position_relative_bounds is not None:
-                goal_pos = torch.clamp(
-                    goal_pos,
-                    self.config.joint_position_relative_bounds["min"],
-                    self.config.joint_position_relative_bounds["max"],
-                )
-=======
             # if self.config.joint_position_relative_bounds is not None:
             #     goal_pos = torch.clamp(
             #         goal_pos,
             #         self.config.joint_position_relative_bounds["min"],
             #         self.config.joint_position_relative_bounds["max"],
             #     )
->>>>>>> dc1548fe
 
             # Cap goal position when too far away from present position.
             # Slower fps expected due to reading from the follower.
             if self.config.max_relative_target is not None:
                 present_pos = self.follower_arms[name].read("Present_Position")
                 present_pos = torch.from_numpy(present_pos)
-                goal_pos = ensure_safe_goal_position(
-                    goal_pos, present_pos, self.config.max_relative_target
-                )
+                goal_pos = ensure_safe_goal_position(goal_pos, present_pos, self.config.max_relative_target)
 
             # Save tensor to concat and return
             action_sent.append(goal_pos)
 
             # Send goal position to each follower
-<<<<<<< HEAD
-            goal_pos = goal_pos.numpy().astype(np.int32)
-
-=======
             goal_pos = goal_pos.numpy().astype(np.float32)
->>>>>>> dc1548fe
             self.follower_arms[name].write("Goal_Position", goal_pos)
 
         return torch.cat(action_sent)
