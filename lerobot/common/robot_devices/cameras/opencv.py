--- conflicted
+++ resolved
@@ -45,14 +45,10 @@
 MAX_OPENCV_INDEX = 60
 
 
-def find_cameras(
-    raise_when_empty=False, max_index_search_range=MAX_OPENCV_INDEX, mock=False
-) -> list[dict]:
+def find_cameras(raise_when_empty=False, max_index_search_range=MAX_OPENCV_INDEX, mock=False) -> list[dict]:
     cameras = []
     if platform.system() == "Linux":
-        print(
-            "Linux detected. Finding available camera indices through scanning '/dev/video*' ports"
-        )
+        print("Linux detected. Finding available camera indices through scanning '/dev/video*' ports")
         possible_ports = [str(port) for port in Path("/dev").glob("video*")]
         ports = _find_cameras(possible_ports, mock=mock)
         for port in ports:
@@ -184,9 +180,7 @@
                 dt_s = time.perf_counter() - now
                 busy_wait(1 / fps - dt_s)
 
-            print(
-                f"Frame: {frame_index:04d}\tLatency (ms): {(time.perf_counter() - now) * 1000:.2f}"
-            )
+            print(f"Frame: {frame_index:04d}\tLatency (ms): {(time.perf_counter() - now) * 1000:.2f}")
 
             if time.perf_counter() - start_time > record_time_s:
                 break
@@ -196,44 +190,6 @@
     print(f"Images have been saved to {images_dir}")
 
 
-<<<<<<< HEAD
-@dataclass
-class OpenCVCameraConfig:
-    """
-    Example of tested options for Intel Real Sense D405:
-
-    ```python
-    OpenCVCameraConfig(30, 640, 480)
-    OpenCVCameraConfig(60, 640, 480)
-    OpenCVCameraConfig(90, 640, 480)
-    OpenCVCameraConfig(30, 1280, 720)
-    ```
-    """
-
-    fps: int | None = None
-    width: int | None = None
-    height: int | None = None
-    color_mode: str = "rgb"
-    channels: int | None = None
-    rotation: int | None = None
-    mock: bool = False
-
-    def __post_init__(self):
-        if self.color_mode not in ["rgb", "bgr"]:
-            raise ValueError(
-                f"`color_mode` is expected to be 'rgb' or 'bgr', but {self.color_mode} is provided."
-            )
-
-        self.channels = 3
-
-        if self.rotation not in [-90, None, 90, 180]:
-            raise ValueError(
-                f"`rotation` must be in [-90, None, 90, 180] (got {self.rotation})"
-            )
-
-
-=======
->>>>>>> dc1548fe
 class OpenCVCamera:
     """
     The OpenCVCamera class allows to efficiently record images from cameras. It relies on opencv2 to communicate
@@ -272,43 +228,20 @@
     ```
     """
 
-<<<<<<< HEAD
-    def __init__(
-        self,
-        camera_index: int | str,
-        config: OpenCVCameraConfig | None = None,
-        **kwargs,
-    ):
-        if config is None:
-            config = OpenCVCameraConfig()
-
-        # Overwrite config arguments using kwargs
-        config = replace(config, **kwargs)
-
-        self.camera_index = camera_index
-=======
     def __init__(self, config: OpenCVCameraConfig):
         self.config = config
         self.camera_index = config.camera_index
->>>>>>> dc1548fe
         self.port = None
 
         # Linux uses ports for connecting to cameras
         if platform.system() == "Linux":
             if isinstance(self.camera_index, int):
                 self.port = Path(f"/dev/video{self.camera_index}")
-            elif isinstance(self.camera_index, str) and is_valid_unix_path(
-                self.camera_index
-            ):
+            elif isinstance(self.camera_index, str) and is_valid_unix_path(self.camera_index):
                 self.port = Path(self.camera_index)
                 # Retrieve the camera index from a potentially symlinked path
                 self.camera_index = get_camera_index_from_unix_port(self.port)
             else:
-<<<<<<< HEAD
-                raise ValueError(
-                    f"Please check the provided camera_index: {camera_index}"
-                )
-=======
                 raise ValueError(f"Please check the provided camera_index: {self.camera_index}")
 
         # Store the raw (capture) resolution from the config.
@@ -322,7 +255,6 @@
         else:
             self.width = config.width
             self.height = config.height
->>>>>>> dc1548fe
 
         self.fps = config.fps
         self.channels = config.channels
@@ -351,9 +283,7 @@
 
     def connect(self):
         if self.is_connected:
-            raise RobotDeviceAlreadyConnectedError(
-                f"OpenCVCamera({self.camera_index}) is already connected."
-            )
+            raise RobotDeviceAlreadyConnectedError(f"OpenCVCamera({self.camera_index}) is already connected.")
 
         if self.mock:
             import tests.cameras.mock_cv2 as cv2
@@ -364,13 +294,6 @@
             # when other threads are used to save the images.
             cv2.setNumThreads(1)
 
-<<<<<<< HEAD
-        camera_idx = (
-            f"/dev/video{self.camera_index}"
-            if platform.system() == "Linux"
-            else self.camera_index
-        )
-=======
         backend = (
             cv2.CAP_V4L2
             if platform.system() == "Linux"
@@ -382,7 +305,6 @@
         )
 
         camera_idx = f"/dev/video{self.camera_index}" if platform.system() == "Linux" else self.camera_index
->>>>>>> dc1548fe
         # First create a temporary camera trying to access `camera_index`,
         # and verify it is a valid camera by calling `isOpened`.
         tmp_camera = cv2.VideoCapture(camera_idx, backend)
@@ -422,31 +344,19 @@
         actual_height = self.camera.get(cv2.CAP_PROP_FRAME_HEIGHT)
 
         # Using `math.isclose` since actual fps can be a float (e.g. 29.9 instead of 30)
-        if self.fps is not None and not math.isclose(
-            self.fps, actual_fps, rel_tol=1e-3
-        ):
+        if self.fps is not None and not math.isclose(self.fps, actual_fps, rel_tol=1e-3):
             # Using `OSError` since it's a broad that encompasses issues related to device communication
             raise OSError(
                 f"Can't set {self.fps=} for OpenCVCamera({self.camera_index}). Actual value is {actual_fps}."
             )
-<<<<<<< HEAD
-        if self.width is not None and not math.isclose(
-            self.width, actual_width, rel_tol=1e-3
-=======
         if self.capture_width is not None and not math.isclose(
             self.capture_width, actual_width, rel_tol=1e-3
->>>>>>> dc1548fe
         ):
             raise OSError(
                 f"Can't set {self.capture_width=} for OpenCVCamera({self.camera_index}). Actual value is {actual_width}."
             )
-<<<<<<< HEAD
-        if self.height is not None and not math.isclose(
-            self.height, actual_height, rel_tol=1e-3
-=======
         if self.capture_height is not None and not math.isclose(
             self.capture_height, actual_height, rel_tol=1e-3
->>>>>>> dc1548fe
         ):
             raise OSError(
                 f"Can't set {self.capture_height=} for OpenCVCamera({self.camera_index}). Actual value is {actual_height}."
@@ -476,9 +386,7 @@
         if not ret:
             raise OSError(f"Can't capture color image from camera {self.camera_index}.")
 
-        requested_color_mode = (
-            self.color_mode if temporary_color_mode is None else temporary_color_mode
-        )
+        requested_color_mode = self.color_mode if temporary_color_mode is None else temporary_color_mode
 
         if requested_color_mode not in ["rgb", "bgr"]:
             raise ValueError(
