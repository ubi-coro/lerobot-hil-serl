--- conflicted
+++ resolved
@@ -142,17 +142,8 @@
             )
         )
 
-<<<<<<< HEAD
-    @app.route(
-        "/<string:dataset_namespace>/<string:dataset_name>/episode_<int:episode_id>"
-    )
-    def show_episode(
-        dataset_namespace, dataset_name, episode_id, dataset=dataset, episodes=episodes
-    ):
-=======
     @app.route("/<string:dataset_namespace>/<string:dataset_name>/episode_<int:episode_id>")
     def show_episode(dataset_namespace, dataset_name, episode_id, dataset=dataset, episodes=episodes):
->>>>>>> dc1548fe
         repo_id = f"{dataset_namespace}/{dataset_name}"
         try:
             if dataset is None:
@@ -163,13 +154,7 @@
                 400,
             )
         dataset_version = (
-<<<<<<< HEAD
-            dataset.meta._version
-            if isinstance(dataset, LeRobotDataset)
-            else dataset.codebase_version
-=======
             str(dataset.meta._version) if isinstance(dataset, LeRobotDataset) else dataset.codebase_version
->>>>>>> dc1548fe
         )
         match = re.search(r"v(\d+)\.", dataset_version)
         if match:
@@ -177,11 +162,7 @@
             if major_version < 2:
                 return "Make sure to convert your LeRobotDataset to v2 & above."
 
-<<<<<<< HEAD
-        episode_data_csv_str, columns = get_episode_data(dataset, episode_id)
-=======
         episode_data_csv_str, columns, ignored_columns = get_episode_data(dataset, episode_id)
->>>>>>> dc1548fe
         dataset_info = {
             "repo_id": f"{dataset_namespace}/{dataset_name}",
             "num_samples": dataset.num_frames
@@ -194,12 +175,7 @@
         }
         if isinstance(dataset, LeRobotDataset):
             video_paths = [
-<<<<<<< HEAD
-                dataset.meta.get_video_file_path(episode_id, key)
-                for key in dataset.meta.video_keys
-=======
                 dataset.meta.get_video_file_path(episode_id, key) for key in dataset.meta.video_keys
->>>>>>> dc1548fe
             ]
             videos_info = [
                 {
@@ -210,13 +186,7 @@
             ]
             tasks = dataset.meta.episodes[episode_id]["tasks"]
         else:
-<<<<<<< HEAD
-            video_keys = [
-                key for key, ft in dataset.features.items() if ft["dtype"] == "video"
-            ]
-=======
             video_keys = [key for key, ft in dataset.features.items() if ft["dtype"] == "video"]
->>>>>>> dc1548fe
             videos_info = [
                 {
                     "url": f"https://huggingface.co/datasets/{repo_id}/resolve/main/"
@@ -231,19 +201,6 @@
             ]
 
             response = requests.get(
-<<<<<<< HEAD
-                f"https://huggingface.co/datasets/{repo_id}/resolve/main/meta/episodes.jsonl"
-            )
-            response.raise_for_status()
-            # Split into lines and parse each line as JSON
-            tasks_jsonl = [
-                json.loads(line) for line in response.text.splitlines() if line.strip()
-            ]
-
-            filtered_tasks_jsonl = [
-                row for row in tasks_jsonl if row["episode_index"] == episode_id
-            ]
-=======
                 f"https://huggingface.co/datasets/{repo_id}/resolve/main/meta/episodes.jsonl",
                 timeout=5,
             )
@@ -252,22 +209,13 @@
             tasks_jsonl = [json.loads(line) for line in response.text.splitlines() if line.strip()]
 
             filtered_tasks_jsonl = [row for row in tasks_jsonl if row["episode_index"] == episode_id]
->>>>>>> dc1548fe
             tasks = filtered_tasks_jsonl[0]["tasks"]
 
         videos_info[0]["language_instruction"] = tasks
 
         if episodes is None:
             episodes = list(
-<<<<<<< HEAD
-                range(
-                    dataset.num_episodes
-                    if isinstance(dataset, LeRobotDataset)
-                    else dataset.total_episodes
-                )
-=======
                 range(dataset.num_episodes if isinstance(dataset, LeRobotDataset) else dataset.total_episodes)
->>>>>>> dc1548fe
             )
 
         return render_template(
@@ -278,10 +226,7 @@
             videos_info=videos_info,
             episode_data_csv_str=episode_data_csv_str,
             columns=columns,
-<<<<<<< HEAD
-=======
             ignored_columns=ignored_columns,
->>>>>>> dc1548fe
         )
 
     app.run(host=host, port=port)
@@ -297,12 +242,6 @@
     This file will be loaded by Dygraph javascript to plot data in real time."""
     columns = []
 
-<<<<<<< HEAD
-    selected_columns = [
-        col for col, ft in dataset.features.items() if ft["dtype"] == "float32"
-    ]
-    selected_columns.remove("timestamp")
-=======
     selected_columns = [col for col, ft in dataset.features.items() if ft["dtype"] in ["float32", "int32"]]
     selected_columns.remove("timestamp")
 
@@ -313,7 +252,6 @@
         if shape_dim > 1:
             selected_columns.remove(column_name)
             ignored_columns.append(column_name)
->>>>>>> dc1548fe
 
     # init header of csv with state and action names
     header = ["timestamp"]
@@ -324,32 +262,17 @@
             if isinstance(dataset, LeRobotDataset)
             else dataset.features[column_name].shape[0]
         )
-<<<<<<< HEAD
-        header += [f"{column_name}_{i}" for i in range(dim_state)]
-
-        if (
-            "names" in dataset.features[column_name]
-            and dataset.features[column_name]["names"]
-        ):
-=======
 
         if "names" in dataset.features[column_name] and dataset.features[column_name]["names"]:
->>>>>>> dc1548fe
             column_names = dataset.features[column_name]["names"]
             while not isinstance(column_names, list):
                 column_names = list(column_names.values())[0]
         else:
-<<<<<<< HEAD
-            column_names = [f"motor_{i}" for i in range(dim_state)]
-        columns.append({"key": column_name, "value": column_names})
-
-=======
             column_names = [f"{column_name}_{i}" for i in range(dim_state)]
         columns.append({"key": column_name, "value": column_names})
 
         header += column_names
 
->>>>>>> dc1548fe
     selected_columns.insert(0, "timestamp")
 
     if isinstance(dataset, LeRobotDataset):
@@ -363,18 +286,9 @@
     else:
         repo_id = dataset.repo_id
 
-<<<<<<< HEAD
-        url = (
-            f"https://huggingface.co/datasets/{repo_id}/resolve/main/"
-            + dataset.data_path.format(
-                episode_chunk=int(episode_index) // dataset.chunks_size,
-                episode_index=episode_index,
-            )
-=======
         url = f"https://huggingface.co/datasets/{repo_id}/resolve/main/" + dataset.data_path.format(
             episode_chunk=int(episode_index) // dataset.chunks_size,
             episode_index=episode_index,
->>>>>>> dc1548fe
         )
         df = pd.read_parquet(url)
         data = df[selected_columns]  # Select specific columns
@@ -395,11 +309,7 @@
     csv_writer.writerows(rows)
     csv_string = csv_buffer.getvalue()
 
-<<<<<<< HEAD
-    return csv_string, columns
-=======
     return csv_string, columns, ignored_columns
->>>>>>> dc1548fe
 
 
 def get_episode_video_paths(dataset: LeRobotDataset, ep_index: int) -> list[str]:
@@ -411,13 +321,7 @@
     ]
 
 
-<<<<<<< HEAD
-def get_episode_language_instruction(
-    dataset: LeRobotDataset, ep_index: int
-) -> list[str]:
-=======
 def get_episode_language_instruction(dataset: LeRobotDataset, ep_index: int) -> list[str]:
->>>>>>> dc1548fe
     # check if the dataset has language instructions
     if "language_instruction" not in dataset.features:
         return None
@@ -428,23 +332,13 @@
     language_instruction = dataset.hf_dataset[first_frame_idx]["language_instruction"]
     # TODO (michel-aractingi) hack to get the sentence, some strings in openx are badly stored
     # with the tf.tensor appearing in the string
-<<<<<<< HEAD
-    return language_instruction.removeprefix("tf.Tensor(b'").removesuffix(
-        "', shape=(), dtype=string)"
-    )
-=======
     return language_instruction.removeprefix("tf.Tensor(b'").removesuffix("', shape=(), dtype=string)")
->>>>>>> dc1548fe
 
 
 def get_dataset_info(repo_id: str) -> IterableNamespace:
     response = requests.get(
-<<<<<<< HEAD
-        f"https://huggingface.co/datasets/{repo_id}/resolve/main/meta/info.json"
-=======
         f"https://huggingface.co/datasets/{repo_id}/resolve/main/meta/info.json",
         timeout=5,
->>>>>>> dc1548fe
     )
     response.raise_for_status()  # Raises an HTTPError for bad responses
     dataset_info = response.json()
@@ -474,9 +368,7 @@
         if force_override:
             shutil.rmtree(output_dir)
         else:
-            logging.info(
-                f"Output directory already exists. Loading from it: '{output_dir}'"
-            )
+            logging.info(f"Output directory already exists. Loading from it: '{output_dir}'")
 
     output_dir.mkdir(parents=True, exist_ok=True)
 
@@ -494,11 +386,7 @@
                 template_folder=template_dir,
             )
     else:
-<<<<<<< HEAD
-        # Create a simlink from the dataset video folder containg mp4 files to the output directory
-=======
         # Create a simlink from the dataset video folder containing mp4 files to the output directory
->>>>>>> dc1548fe
         # so that the http server can get access to the mp4 files.
         if isinstance(dataset, LeRobotDataset):
             ln_videos_dir = static_dir / "videos"
@@ -594,17 +482,6 @@
             else get_dataset_info(repo_id)
         )
 
-<<<<<<< HEAD
-    dataset = None
-    if repo_id:
-        dataset = (
-            LeRobotDataset(repo_id, root=root, local_files_only=local_files_only)
-            if not load_from_hf_hub
-            else get_dataset_info(repo_id)
-        )
-
-=======
->>>>>>> dc1548fe
     visualize_dataset_html(dataset, **vars(args))
 
 
