--- conflicted
+++ resolved
@@ -122,22 +122,8 @@
     print("\nOriginal frame saved to:")
     print(f"    {output_dir / 'original_frame.png'}.")
 
-<<<<<<< HEAD
-    save_config_all_transforms(
-        cfg.training.image_transforms, original_frame, output_dir, n_examples
-    )
-    save_config_single_transforms(
-        cfg.training.image_transforms, original_frame, output_dir, n_examples
-    )
-
-
-@hydra.main(version_base="1.2", config_name="default", config_path="../configs")
-def visualize_transforms_cli(cfg):
-    visualize_transforms(cfg, output_dir=OUTPUT_DIR)
-=======
     save_all_transforms(cfg.image_transforms, original_frame, output_dir, n_examples)
     save_each_transform(cfg.image_transforms, original_frame, output_dir, n_examples)
->>>>>>> dc1548fe
 
 
 if __name__ == "__main__":
