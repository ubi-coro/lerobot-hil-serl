#!/usr/bin/env python

# Copyright 2024 The HuggingFace Inc. team. All rights reserved.
#
# Licensed under the Apache License, Version 2.0 (the "License");
# you may not use this file except in compliance with the License.
# You may obtain a copy of the License at
#
#     http://www.apache.org/licenses/LICENSE-2.0
#
# Unless required by applicable law or agreed to in writing, software
# distributed under the License is distributed on an "AS IS" BASIS,
# WITHOUT WARRANTIES OR CONDITIONS OF ANY KIND, either express or implied.
# See the License for the specific language governing permissions and
# limitations under the License.
"""Evaluate a policy on an environment by running rollouts and computing metrics.

Usage examples:

You want to evaluate a model from the hub (eg: https://huggingface.co/lerobot/diffusion_pusht)
for 10 episodes.

```
python lerobot/scripts/eval.py \
    --policy.path=lerobot/diffusion_pusht \
    --env.type=pusht \
    --eval.batch_size=10 \
    --eval.n_episodes=10 \
    --use_amp=false \
    --device=cuda
```

OR, you want to evaluate a model checkpoint from the LeRobot training script for 10 episodes.
```
python lerobot/scripts/eval.py \
    --policy.path=outputs/train/diffusion_pusht/checkpoints/005000/pretrained_model \
    --env.type=pusht \
    --eval.batch_size=10 \
    --eval.n_episodes=10 \
    --use_amp=false \
    --device=cuda
```

Note that in both examples, the repo/folder should contain at least `config.json` and `model.safetensors` files.

You can learn about the CLI options for this script in the `EvalPipelineConfig` in lerobot/configs/eval.py
"""

<<<<<<< HEAD
import argparse
import os
=======
>>>>>>> dc1548fe
import json
import logging
import threading
import time
from contextlib import nullcontext
from copy import deepcopy
from dataclasses import asdict
from pathlib import Path
from pprint import pformat
from typing import Callable

import einops
import gymnasium as gym
import numpy as np
import torch
from termcolor import colored
from torch import Tensor, nn
from tqdm import trange

from lerobot.common.envs.factory import make_env
from lerobot.common.envs.utils import preprocess_observation
from lerobot.common.policies.factory import make_policy
from lerobot.common.policies.pretrained import PreTrainedPolicy
from lerobot.common.policies.utils import get_device_from_parameters
from lerobot.common.utils.io_utils import write_video
from lerobot.common.utils.random_utils import set_seed
from lerobot.common.utils.utils import (
    get_safe_torch_device,
    init_logging,
    inside_slurm,
)
from lerobot.configs import parser
from lerobot.configs.eval import EvalPipelineConfig


def rollout(
    env: gym.vector.VectorEnv,
    policy: PreTrainedPolicy,
    seeds: list[int] | None = None,
    return_observations: bool = False,
    render_callback: Callable[[gym.vector.VectorEnv], None] | None = None,
) -> dict:
    """Run a batched policy rollout once through a batch of environments.

    Note that all environments in the batch are run until the last environment is done. This means some
    data will probably need to be discarded (for environments that aren't the first one to be done).

    The return dictionary contains:
        (optional) "observation": A a dictionary of (batch, sequence + 1, *) tensors mapped to observation
            keys. NOTE the that this has an extra sequence element relative to the other keys in the
            dictionary. This is because an extra observation is included for after the environment is
            terminated or truncated.
        "action": A (batch, sequence, action_dim) tensor of actions applied based on the observations (not
            including the last observations).
        "reward": A (batch, sequence) tensor of rewards received for applying the actions.
        "success": A (batch, sequence) tensor of success conditions (the only time this can be True is upon
            environment termination/truncation).
        "done": A (batch, sequence) tensor of **cumulative** done conditions. For any given batch element,
            the first True is followed by True's all the way till the end. This can be used for masking
            extraneous elements from the sequences above.

    Args:
        env: The batch of environments.
        policy: The policy. Must be a PyTorch nn module.
        seeds: The environments are seeded once at the start of the rollout. If provided, this argument
            specifies the seeds for each of the environments.
        return_observations: Whether to include all observations in the returned rollout data. Observations
            are returned optionally because they typically take more memory to cache. Defaults to False.
        render_callback: Optional rendering callback to be used after the environments are reset, and after
            every step.
    Returns:
        The dictionary described above.
    """
    assert isinstance(policy, nn.Module), "Policy must be a PyTorch nn module."
    device = get_device_from_parameters(policy)

    # Reset the policy and environments.
    policy.reset()

    observation, info = env.reset(seed=seeds, options=dict())
    if render_callback is not None:
        render_callback(env)

    all_observations = []
    all_actions = []
    all_rewards = []
    all_successes = []
    all_dones = []

    step = 0
    # Keep track of which environments are done.
    done = np.array([False] * env.num_envs)
    max_steps = 50  #env.call("_max_episode_steps")[0]
    progbar = trange(
        max_steps,
        desc=f"Running rollout with at most {max_steps} steps",
        disable=inside_slurm(),  # we dont want progress bar when we use slurm, since it clutters the logs
        leave=False,
    )
    while not np.all(done):
        # Numpy array to tensor and changing dictionary keys to LeRobot policy format.
        #observation = preprocess_observation(observation)
        if return_observations:
            all_observations.append(deepcopy(observation))

<<<<<<< HEAD
        #observation = {
        #    key: observation[key].to(device, non_blocking=True) for key in observation
        #}
=======
        observation = {
            key: observation[key].to(device, non_blocking=device.type == "cuda") for key in observation
        }
>>>>>>> dc1548fe

        with torch.inference_mode():
            action = policy.select_action(observation)

        # Convert to CPU / numpy.
        action = action.to("cpu").numpy()
        assert action.ndim == 2, "Action dimensions should be (batch, action_dim)"

        # Apply the next action.
        observation, reward, terminated, truncated, info = env.step(action)
        if render_callback is not None:
            render_callback(env)

        # VectorEnv stores is_success in `info["final_info"][env_index]["is_success"]`. "final_info" isn't
        # available of none of the envs finished.
        if "final_info" in info:
            successes = list(info["final_info"]["success"].numpy())
        else:
            successes = [False] * env.num_envs

        # Keep track of which environments are done so far.
        done = (terminated | truncated | done).numpy()

        all_actions.append(torch.from_numpy(action))
        all_rewards.append(reward) #torch.from_numpy(reward))
        all_dones.append(torch.from_numpy(done))
        all_successes.append(torch.tensor(successes))

        step += 1
        running_success_rate = (
            einops.reduce(torch.stack(all_successes, dim=1), "b n -> b", "any")
            .numpy()
            .mean()
        )
        progbar.set_postfix(
            {"running_success_rate": f"{running_success_rate.item() * 100:.1f}%"}
        )
        progbar.update()

    # Track the final observation.
    if return_observations:
        observation = preprocess_observation(observation)
        all_observations.append(deepcopy(observation))

    # Stack the sequence along the first dimension so that we have (batch, sequence, *) tensors.
    ret = {
        "action": torch.stack(all_actions, dim=1),
        "reward": torch.stack(all_rewards, dim=1),
        "success": torch.stack(all_successes, dim=1),
        "done": torch.stack(all_dones, dim=1),
    }
    if return_observations:
        stacked_observations = {}
        for key in all_observations[0]:
            stacked_observations[key] = torch.stack(
                [obs[key] for obs in all_observations], dim=1
            )
        ret["observation"] = stacked_observations

    if hasattr(policy, "use_original_modules"):
        policy.use_original_modules()

    return ret


def eval_policy(
    env: gym.vector.VectorEnv,
    policy: PreTrainedPolicy,
    n_episodes: int,
    max_episodes_rendered: int = 0,
    videos_dir: Path | None = None,
    return_episode_data: bool = False,
    start_seed: int | None = None,
) -> dict:
    """
    Args:
        env: The batch of environments.
        policy: The policy.
        n_episodes: The number of episodes to evaluate.
        max_episodes_rendered: Maximum number of episodes to render into videos.
        videos_dir: Where to save rendered videos.
        return_episode_data: Whether to return episode data for online training. Incorporates the data into
            the "episodes" key of the returned dictionary.
        start_seed: The first seed to use for the first individual rollout. For all subsequent rollouts the
            seed is incremented by 1. If not provided, the environments are not manually seeded.
    Returns:
        Dictionary with metrics and data regarding the rollouts.
    """
    if max_episodes_rendered > 0 and not videos_dir:
        raise ValueError("If max_episodes_rendered > 0, videos_dir must be provided.")

    if not isinstance(policy, PreTrainedPolicy):
        raise ValueError(
            f"Policy of type 'PreTrainedPolicy' is expected, but type '{type(policy)}' was provided."
        )

    start = time.time()
    policy.eval()

    # Determine how many batched rollouts we need to get n_episodes. Note that if n_episodes is not evenly
    # divisible by env.num_envs we end up discarding some data in the last batch.
    n_batches = n_episodes // env.num_envs + int((n_episodes % env.num_envs) != 0)

    # Keep track of some metrics.
    sum_rewards = []
    max_rewards = []
    all_successes = []
    all_seeds = []
    threads = []  # for video saving threads
    n_episodes_rendered = 0  # for saving the correct number of videos

    # Callback for visualization.
    def render_frame(env: gym.vector.VectorEnv):
        # noqa: B023
        if n_episodes_rendered >= max_episodes_rendered:
            return

        n_to_render_now = min(max_episodes_rendered - n_episodes_rendered, env.num_envs)
        if isinstance(env, gym.vector.SyncVectorEnv):
            ep_frames.append(
                np.stack([env.envs[i].render() for i in range(n_to_render_now)])
            )  # noqa: B023
        elif isinstance(env, gym.vector.AsyncVectorEnv):
            # Here we must render all frames and discard any we don't need.
            ep_frames.append(np.stack(env.call("render")[:n_to_render_now]))

    if max_episodes_rendered > 0:
        video_paths: list[str] = []

    if return_episode_data:
        episode_data: dict | None = None

    # we dont want progress bar when we use slurm, since it clutters the logs
    progbar = trange(
        n_batches, desc="Stepping through eval batches", disable=inside_slurm()
    )
    for batch_ix in progbar:
        # Cache frames for rendering videos. Each item will be (b, h, w, c), and the list indexes the rollout
        # step.
        if max_episodes_rendered > 0:
            ep_frames: list[np.ndarray] = []

        if start_seed is None:
            seeds = None
        else:
            seeds = range(
                start_seed + (batch_ix * env.num_envs),
                start_seed + ((batch_ix + 1) * env.num_envs),
            )
        rollout_data = rollout(
            env,
            policy,
            seeds=list(seeds) if seeds else None,
            return_observations=return_episode_data,
            render_callback=render_frame if max_episodes_rendered > 0 else None,
        )

        # Figure out where in each rollout sequence the first done condition was encountered (results after
        # this won't be included).
        n_steps = rollout_data["done"].shape[1]
        # Note: this relies on a property of argmax: that it returns the first occurrence as a tiebreaker.
        done_indices = torch.argmax(rollout_data["done"].to(int), dim=1)

        # Make a mask with shape (batch, n_steps) to mask out rollout data after the first done
        # (batch-element-wise). Note the `done_indices + 1` to make sure to keep the data from the done step.
        mask = (
            torch.arange(n_steps)
            <= einops.repeat(done_indices + 1, "b -> b s", s=n_steps)
        ).int()
        # Extend metrics.
        batch_sum_rewards = einops.reduce(
            (rollout_data["reward"] * mask), "b n -> b", "sum"
        )
        sum_rewards.extend(batch_sum_rewards.tolist())
        batch_max_rewards = einops.reduce(
            (rollout_data["reward"] * mask), "b n -> b", "max"
        )
        max_rewards.extend(batch_max_rewards.tolist())
        batch_successes = einops.reduce(
            (rollout_data["success"] * mask), "b n -> b", "any"
        )
        all_successes.extend(batch_successes.tolist())
        if seeds:
            all_seeds.extend(seeds)
        else:
            all_seeds.append(None)

        # FIXME: episode_data is either None or it doesn't exist
        if return_episode_data:
            this_episode_data = _compile_episode_data(
                rollout_data,
                done_indices,
                start_episode_index=batch_ix * env.num_envs,
                start_data_index=(
                    0
                    if episode_data is None
                    else (episode_data["index"][-1].item() + 1)
                ),
                fps=env.unwrapped.metadata["render_fps"],
            )
            if episode_data is None:
                episode_data = this_episode_data
            else:
                # Some sanity checks to make sure we are correctly compiling the data.
                assert (
                    episode_data["episode_index"][-1] + 1
                    == this_episode_data["episode_index"][0]
                )
                assert episode_data["index"][-1] + 1 == this_episode_data["index"][0]
                # Concatenate the episode data.
                episode_data = {
                    k: torch.cat([episode_data[k], this_episode_data[k]])
                    for k in episode_data
                }

        # Maybe render video for visualization.
        if max_episodes_rendered > 0 and len(ep_frames) > 0:
            batch_stacked_frames = np.stack(ep_frames, axis=1)  # (b, t, *)
            for stacked_frames, done_index in zip(
                batch_stacked_frames, done_indices.flatten().tolist(), strict=False
            ):
                if n_episodes_rendered >= max_episodes_rendered:
                    break

                videos_dir.mkdir(parents=True, exist_ok=True)
                video_path = videos_dir / f"eval_episode_{n_episodes_rendered}.mp4"
                video_paths.append(str(video_path))
                thread = threading.Thread(
                    target=write_video,
                    args=(
                        str(video_path),
                        stacked_frames[
                            : done_index + 1
                        ],  # + 1 to capture the last observation
                        env.unwrapped.metadata["render_fps"],
                    ),
                )
                thread.start()
                threads.append(thread)
                n_episodes_rendered += 1

        progbar.set_postfix(
            {
                "running_success_rate": f"{np.mean(all_successes[:n_episodes]).item() * 100:.1f}%"
            }
        )

    # Wait till all video rendering threads are done.
    for thread in threads:
        thread.join()

    # Compile eval info.
    info = {
        "per_episode": [
            {
                "episode_ix": i,
                "sum_reward": sum_reward,
                "max_reward": max_reward,
                "success": success,
                "seed": seed,
            }
            for i, (sum_reward, max_reward, success, seed) in enumerate(
                zip(
                    sum_rewards[:n_episodes],
                    max_rewards[:n_episodes],
                    all_successes[:n_episodes],
                    all_seeds[:n_episodes],
                    strict=True,
                )
            )
        ],
        "aggregated": {
            "avg_sum_reward": float(np.nanmean(sum_rewards[:n_episodes])),
            "avg_max_reward": float(np.nanmean(max_rewards[:n_episodes])),
            "pc_success": float(np.nanmean(all_successes[:n_episodes]) * 100),
            "eval_s": time.time() - start,
            "eval_ep_s": (time.time() - start) / n_episodes,
        },
    }

    if return_episode_data:
        info["episodes"] = episode_data

    if max_episodes_rendered > 0:
        info["video_paths"] = video_paths

    return info


def _compile_episode_data(
    rollout_data: dict,
    done_indices: Tensor,
    start_episode_index: int,
    start_data_index: int,
    fps: float,
) -> dict:
    """Convenience function for `eval_policy(return_episode_data=True)`

    Compiles all the rollout data into a Hugging Face dataset.

    Similar logic is implemented when datasets are pushed to hub (see: `push_to_hub`).
    """
    ep_dicts = []
    total_frames = 0
    for ep_ix in range(rollout_data["action"].shape[0]):
        # + 2 to include the first done frame and the last observation frame.
        num_frames = done_indices[ep_ix].item() + 2
        total_frames += num_frames

        # Here we do `num_frames - 1` as we don't want to include the last observation frame just yet.
        ep_dict = {
            "action": rollout_data["action"][ep_ix, : num_frames - 1],
            "episode_index": torch.tensor(
                [start_episode_index + ep_ix] * (num_frames - 1)
            ),
            "frame_index": torch.arange(0, num_frames - 1, 1),
            "timestamp": torch.arange(0, num_frames - 1, 1) / fps,
            "next.done": rollout_data["done"][ep_ix, : num_frames - 1],
            "next.success": rollout_data["success"][ep_ix, : num_frames - 1],
            "next.reward": rollout_data["reward"][ep_ix, : num_frames - 1].type(
                torch.float32
            ),
        }

        # For the last observation frame, all other keys will just be copy padded.
        for k in ep_dict:
            ep_dict[k] = torch.cat([ep_dict[k], ep_dict[k][-1:]])

        for key in rollout_data["observation"]:
            ep_dict[key] = rollout_data["observation"][key][ep_ix, :num_frames]

        ep_dicts.append(ep_dict)

    data_dict = {}
    for key in ep_dicts[0]:
        data_dict[key] = torch.cat([x[key] for x in ep_dicts])

    data_dict["index"] = torch.arange(
        start_data_index, start_data_index + total_frames, 1
    )

    return data_dict


<<<<<<< HEAD
def main(
    pretrained_policy_path: Path | None = None,
    hydra_cfg_path: str | None = None,
    out_dir: str | None = None,
    config_overrides: list[str] | None = None,
):
    assert (pretrained_policy_path is None) ^ (hydra_cfg_path is None)
    if pretrained_policy_path is not None:
        hydra_cfg = init_hydra_config(
            str(pretrained_policy_path / "config.yaml"), config_overrides
        )
    else:
        hydra_cfg = init_hydra_config(hydra_cfg_path, config_overrides)

    if hydra_cfg.eval.batch_size > hydra_cfg.eval.n_episodes:
        raise ValueError(
            "The eval batch size is greater than the number of eval episodes "
            f"({hydra_cfg.eval.batch_size} > {hydra_cfg.eval.n_episodes}). As a result, {hydra_cfg.eval.batch_size} "
            f"eval environments will be instantiated, but only {hydra_cfg.eval.n_episodes} will be used. "
            "This might significantly slow down evaluation. To fix this, you should update your command "
            f"to increase the number of episodes to match the batch size (e.g. `eval.n_episodes={hydra_cfg.eval.batch_size}`), "
            f"or lower the batch size (e.g. `eval.batch_size={hydra_cfg.eval.n_episodes}`)."
        )

    if out_dir is None:
        out_dir = f"outputs/eval/{dt.now().strftime('%Y-%m-%d/%H-%M-%S')}_{hydra_cfg.env.name}_{hydra_cfg.policy.name}"
=======
@parser.wrap()
def eval_main(cfg: EvalPipelineConfig):
    logging.info(pformat(asdict(cfg)))
>>>>>>> dc1548fe

    # Check device is available
    device = get_safe_torch_device(cfg.policy.device, log=True)

    torch.backends.cudnn.benchmark = True
    torch.backends.cuda.matmul.allow_tf32 = True
    set_seed(cfg.seed)

    logging.info(colored("Output dir:", "yellow", attrs=["bold"]) + f" {cfg.output_dir}")

    logging.info("Making environment.")
    env = make_env(cfg.env, n_envs=cfg.eval.batch_size, use_async_envs=cfg.eval.use_async_envs)

    logging.info("Making policy.")
<<<<<<< HEAD
    if hydra_cfg_path is None:
        policy = make_policy(
            hydra_cfg=hydra_cfg,
            pretrained_policy_name_or_path=str(pretrained_policy_path),
        )
    else:
        # Note: We need the dataset stats to pass to the policy's normalization modules.
        policy = make_policy(
            hydra_cfg=hydra_cfg, dataset_stats=make_dataset(hydra_cfg).meta.stats
        )
=======
>>>>>>> dc1548fe

    policy = make_policy(
        cfg=cfg.policy,
        env_cfg=cfg.env,
    )
    policy.eval()

    with (
        torch.no_grad(),
<<<<<<< HEAD
        torch.autocast(device_type=device.type) if hydra_cfg.use_amp else nullcontext(),
=======
        torch.autocast(device_type=device.type) if cfg.policy.use_amp else nullcontext(),
>>>>>>> dc1548fe
    ):
        info = eval_policy(
            env,
            policy,
            cfg.eval.n_episodes,
            max_episodes_rendered=10,
            videos_dir=Path(cfg.output_dir) / "videos",
            start_seed=cfg.seed,
        )
    print(info["aggregated"])

    # Save info
<<<<<<< HEAD
    os.makedirs(Path(out_dir))
    with open(Path(out_dir) / "eval_info.json", "w") as f:
=======
    with open(Path(cfg.output_dir) / "eval_info.json", "w") as f:
>>>>>>> dc1548fe
        json.dump(info, f, indent=2)

    env.close()

    logging.info("End of eval")


<<<<<<< HEAD
def get_pretrained_policy_path(pretrained_policy_name_or_path, revision=None):
    try:
        pretrained_policy_path = Path(
            snapshot_download(pretrained_policy_name_or_path, revision=revision)
        )
    except (HFValidationError, RepositoryNotFoundError) as e:
        if isinstance(e, HFValidationError):
            error_message = "The provided pretrained_policy_name_or_path is not a valid Hugging Face Hub repo ID."
        else:
            error_message = "The provided pretrained_policy_name_or_path was not found on the Hugging Face Hub."

        logging.warning(f"{error_message} Treating it as a local directory.")
        pretrained_policy_path = Path(pretrained_policy_name_or_path)
    if not pretrained_policy_path.is_dir() or not pretrained_policy_path.exists():
        raise ValueError(
            "The provided pretrained_policy_name_or_path is not a valid/existing Hugging Face Hub "
            "repo ID, nor is it an existing local directory."
        )
    return pretrained_policy_path


if __name__ == "__main__":
    init_logging()

    parser = argparse.ArgumentParser(
        description=__doc__, formatter_class=argparse.RawDescriptionHelpFormatter
    )
    group = parser.add_mutually_exclusive_group(required=True)
    group.add_argument(
        "-p",
        "--pretrained-policy-name-or-path",
        help=(
            "Either the repo ID of a model hosted on the Hub or a path to a directory containing weights "
            "saved using `Policy.save_pretrained`. If not provided, the policy is initialized from scratch "
            "(useful for debugging). This argument is mutually exclusive with `--config`."
        ),
    )
    group.add_argument(
        "--config",
        help=(
            "Path to a yaml config you want to use for initializing a policy from scratch (useful for "
            "debugging). This argument is mutually exclusive with `--pretrained-policy-name-or-path` (`-p`)."
        ),
    )
    parser.add_argument(
        "--revision", help="Optionally provide the Hugging Face Hub revision ID."
    )
    parser.add_argument(
        "--out-dir",
        help=(
            "Where to save the evaluation outputs. If not provided, outputs are saved in "
            "outputs/eval/{timestamp}_{env_name}_{policy_name}"
        ),
    )
    parser.add_argument(
        "overrides",
        nargs="*",
        help="Any key=value arguments to override config values (use dots for.nested=overrides)",
    )
    args = parser.parse_args()

    if args.pretrained_policy_name_or_path is None:
        main(
            hydra_cfg_path=args.config,
            out_dir=args.out_dir,
            config_overrides=args.overrides,
        )
    else:
        pretrained_policy_path = get_pretrained_policy_path(
            args.pretrained_policy_name_or_path, revision=args.revision
        )

        main(
            pretrained_policy_path=pretrained_policy_path,
            out_dir=args.out_dir,
            config_overrides=args.overrides,
        )
=======
if __name__ == "__main__":
    init_logging()
    eval_main()
>>>>>>> dc1548fe
<|MERGE_RESOLUTION|>--- conflicted
+++ resolved
@@ -46,11 +46,6 @@
 You can learn about the CLI options for this script in the `EvalPipelineConfig` in lerobot/configs/eval.py
 """
 
-<<<<<<< HEAD
-import argparse
-import os
-=======
->>>>>>> dc1548fe
 import json
 import logging
 import threading
@@ -130,7 +125,7 @@
     # Reset the policy and environments.
     policy.reset()
 
-    observation, info = env.reset(seed=seeds, options=dict())
+    observation, info = env.reset(seed=seeds)
     if render_callback is not None:
         render_callback(env)
 
@@ -143,7 +138,7 @@
     step = 0
     # Keep track of which environments are done.
     done = np.array([False] * env.num_envs)
-    max_steps = 50  #env.call("_max_episode_steps")[0]
+    max_steps = env.call("_max_episode_steps")[0]
     progbar = trange(
         max_steps,
         desc=f"Running rollout with at most {max_steps} steps",
@@ -152,19 +147,13 @@
     )
     while not np.all(done):
         # Numpy array to tensor and changing dictionary keys to LeRobot policy format.
-        #observation = preprocess_observation(observation)
+        observation = preprocess_observation(observation)
         if return_observations:
             all_observations.append(deepcopy(observation))
 
-<<<<<<< HEAD
-        #observation = {
-        #    key: observation[key].to(device, non_blocking=True) for key in observation
-        #}
-=======
         observation = {
             key: observation[key].to(device, non_blocking=device.type == "cuda") for key in observation
         }
->>>>>>> dc1548fe
 
         with torch.inference_mode():
             action = policy.select_action(observation)
@@ -181,27 +170,23 @@
         # VectorEnv stores is_success in `info["final_info"][env_index]["is_success"]`. "final_info" isn't
         # available of none of the envs finished.
         if "final_info" in info:
-            successes = list(info["final_info"]["success"].numpy())
+            successes = [info["is_success"] if info is not None else False for info in info["final_info"]]
         else:
             successes = [False] * env.num_envs
 
         # Keep track of which environments are done so far.
-        done = (terminated | truncated | done).numpy()
+        done = terminated | truncated | done
 
         all_actions.append(torch.from_numpy(action))
-        all_rewards.append(reward) #torch.from_numpy(reward))
+        all_rewards.append(torch.from_numpy(reward))
         all_dones.append(torch.from_numpy(done))
         all_successes.append(torch.tensor(successes))
 
         step += 1
         running_success_rate = (
-            einops.reduce(torch.stack(all_successes, dim=1), "b n -> b", "any")
-            .numpy()
-            .mean()
+            einops.reduce(torch.stack(all_successes, dim=1), "b n -> b", "any").numpy().mean()
         )
-        progbar.set_postfix(
-            {"running_success_rate": f"{running_success_rate.item() * 100:.1f}%"}
-        )
+        progbar.set_postfix({"running_success_rate": f"{running_success_rate.item() * 100:.1f}%"})
         progbar.update()
 
     # Track the final observation.
@@ -219,9 +204,7 @@
     if return_observations:
         stacked_observations = {}
         for key in all_observations[0]:
-            stacked_observations[key] = torch.stack(
-                [obs[key] for obs in all_observations], dim=1
-            )
+            stacked_observations[key] = torch.stack([obs[key] for obs in all_observations], dim=1)
         ret["observation"] = stacked_observations
 
     if hasattr(policy, "use_original_modules"):
@@ -281,12 +264,9 @@
         # noqa: B023
         if n_episodes_rendered >= max_episodes_rendered:
             return
-
         n_to_render_now = min(max_episodes_rendered - n_episodes_rendered, env.num_envs)
         if isinstance(env, gym.vector.SyncVectorEnv):
-            ep_frames.append(
-                np.stack([env.envs[i].render() for i in range(n_to_render_now)])
-            )  # noqa: B023
+            ep_frames.append(np.stack([env.envs[i].render() for i in range(n_to_render_now)]))  # noqa: B023
         elif isinstance(env, gym.vector.AsyncVectorEnv):
             # Here we must render all frames and discard any we don't need.
             ep_frames.append(np.stack(env.call("render")[:n_to_render_now]))
@@ -298,9 +278,7 @@
         episode_data: dict | None = None
 
     # we dont want progress bar when we use slurm, since it clutters the logs
-    progbar = trange(
-        n_batches, desc="Stepping through eval batches", disable=inside_slurm()
-    )
+    progbar = trange(n_batches, desc="Stepping through eval batches", disable=inside_slurm())
     for batch_ix in progbar:
         # Cache frames for rendering videos. Each item will be (b, h, w, c), and the list indexes the rollout
         # step.
@@ -330,22 +308,13 @@
 
         # Make a mask with shape (batch, n_steps) to mask out rollout data after the first done
         # (batch-element-wise). Note the `done_indices + 1` to make sure to keep the data from the done step.
-        mask = (
-            torch.arange(n_steps)
-            <= einops.repeat(done_indices + 1, "b -> b s", s=n_steps)
-        ).int()
+        mask = (torch.arange(n_steps) <= einops.repeat(done_indices + 1, "b -> b s", s=n_steps)).int()
         # Extend metrics.
-        batch_sum_rewards = einops.reduce(
-            (rollout_data["reward"] * mask), "b n -> b", "sum"
-        )
+        batch_sum_rewards = einops.reduce((rollout_data["reward"] * mask), "b n -> b", "sum")
         sum_rewards.extend(batch_sum_rewards.tolist())
-        batch_max_rewards = einops.reduce(
-            (rollout_data["reward"] * mask), "b n -> b", "max"
-        )
+        batch_max_rewards = einops.reduce((rollout_data["reward"] * mask), "b n -> b", "max")
         max_rewards.extend(batch_max_rewards.tolist())
-        batch_successes = einops.reduce(
-            (rollout_data["success"] * mask), "b n -> b", "any"
-        )
+        batch_successes = einops.reduce((rollout_data["success"] * mask), "b n -> b", "any")
         all_successes.extend(batch_successes.tolist())
         if seeds:
             all_seeds.extend(seeds)
@@ -358,27 +327,17 @@
                 rollout_data,
                 done_indices,
                 start_episode_index=batch_ix * env.num_envs,
-                start_data_index=(
-                    0
-                    if episode_data is None
-                    else (episode_data["index"][-1].item() + 1)
-                ),
+                start_data_index=(0 if episode_data is None else (episode_data["index"][-1].item() + 1)),
                 fps=env.unwrapped.metadata["render_fps"],
             )
             if episode_data is None:
                 episode_data = this_episode_data
             else:
                 # Some sanity checks to make sure we are correctly compiling the data.
-                assert (
-                    episode_data["episode_index"][-1] + 1
-                    == this_episode_data["episode_index"][0]
-                )
+                assert episode_data["episode_index"][-1] + 1 == this_episode_data["episode_index"][0]
                 assert episode_data["index"][-1] + 1 == this_episode_data["index"][0]
                 # Concatenate the episode data.
-                episode_data = {
-                    k: torch.cat([episode_data[k], this_episode_data[k]])
-                    for k in episode_data
-                }
+                episode_data = {k: torch.cat([episode_data[k], this_episode_data[k]]) for k in episode_data}
 
         # Maybe render video for visualization.
         if max_episodes_rendered > 0 and len(ep_frames) > 0:
@@ -396,9 +355,7 @@
                     target=write_video,
                     args=(
                         str(video_path),
-                        stacked_frames[
-                            : done_index + 1
-                        ],  # + 1 to capture the last observation
+                        stacked_frames[: done_index + 1],  # + 1 to capture the last observation
                         env.unwrapped.metadata["render_fps"],
                     ),
                 )
@@ -407,9 +364,7 @@
                 n_episodes_rendered += 1
 
         progbar.set_postfix(
-            {
-                "running_success_rate": f"{np.mean(all_successes[:n_episodes]).item() * 100:.1f}%"
-            }
+            {"running_success_rate": f"{np.mean(all_successes[:n_episodes]).item() * 100:.1f}%"}
         )
 
     # Wait till all video rendering threads are done.
@@ -477,16 +432,12 @@
         # Here we do `num_frames - 1` as we don't want to include the last observation frame just yet.
         ep_dict = {
             "action": rollout_data["action"][ep_ix, : num_frames - 1],
-            "episode_index": torch.tensor(
-                [start_episode_index + ep_ix] * (num_frames - 1)
-            ),
+            "episode_index": torch.tensor([start_episode_index + ep_ix] * (num_frames - 1)),
             "frame_index": torch.arange(0, num_frames - 1, 1),
             "timestamp": torch.arange(0, num_frames - 1, 1) / fps,
             "next.done": rollout_data["done"][ep_ix, : num_frames - 1],
             "next.success": rollout_data["success"][ep_ix, : num_frames - 1],
-            "next.reward": rollout_data["reward"][ep_ix, : num_frames - 1].type(
-                torch.float32
-            ),
+            "next.reward": rollout_data["reward"][ep_ix, : num_frames - 1].type(torch.float32),
         }
 
         # For the last observation frame, all other keys will just be copy padded.
@@ -502,45 +453,14 @@
     for key in ep_dicts[0]:
         data_dict[key] = torch.cat([x[key] for x in ep_dicts])
 
-    data_dict["index"] = torch.arange(
-        start_data_index, start_data_index + total_frames, 1
-    )
+    data_dict["index"] = torch.arange(start_data_index, start_data_index + total_frames, 1)
 
     return data_dict
 
 
-<<<<<<< HEAD
-def main(
-    pretrained_policy_path: Path | None = None,
-    hydra_cfg_path: str | None = None,
-    out_dir: str | None = None,
-    config_overrides: list[str] | None = None,
-):
-    assert (pretrained_policy_path is None) ^ (hydra_cfg_path is None)
-    if pretrained_policy_path is not None:
-        hydra_cfg = init_hydra_config(
-            str(pretrained_policy_path / "config.yaml"), config_overrides
-        )
-    else:
-        hydra_cfg = init_hydra_config(hydra_cfg_path, config_overrides)
-
-    if hydra_cfg.eval.batch_size > hydra_cfg.eval.n_episodes:
-        raise ValueError(
-            "The eval batch size is greater than the number of eval episodes "
-            f"({hydra_cfg.eval.batch_size} > {hydra_cfg.eval.n_episodes}). As a result, {hydra_cfg.eval.batch_size} "
-            f"eval environments will be instantiated, but only {hydra_cfg.eval.n_episodes} will be used. "
-            "This might significantly slow down evaluation. To fix this, you should update your command "
-            f"to increase the number of episodes to match the batch size (e.g. `eval.n_episodes={hydra_cfg.eval.batch_size}`), "
-            f"or lower the batch size (e.g. `eval.batch_size={hydra_cfg.eval.n_episodes}`)."
-        )
-
-    if out_dir is None:
-        out_dir = f"outputs/eval/{dt.now().strftime('%Y-%m-%d/%H-%M-%S')}_{hydra_cfg.env.name}_{hydra_cfg.policy.name}"
-=======
 @parser.wrap()
 def eval_main(cfg: EvalPipelineConfig):
     logging.info(pformat(asdict(cfg)))
->>>>>>> dc1548fe
 
     # Check device is available
     device = get_safe_torch_device(cfg.policy.device, log=True)
@@ -555,19 +475,6 @@
     env = make_env(cfg.env, n_envs=cfg.eval.batch_size, use_async_envs=cfg.eval.use_async_envs)
 
     logging.info("Making policy.")
-<<<<<<< HEAD
-    if hydra_cfg_path is None:
-        policy = make_policy(
-            hydra_cfg=hydra_cfg,
-            pretrained_policy_name_or_path=str(pretrained_policy_path),
-        )
-    else:
-        # Note: We need the dataset stats to pass to the policy's normalization modules.
-        policy = make_policy(
-            hydra_cfg=hydra_cfg, dataset_stats=make_dataset(hydra_cfg).meta.stats
-        )
-=======
->>>>>>> dc1548fe
 
     policy = make_policy(
         cfg=cfg.policy,
@@ -577,11 +484,7 @@
 
     with (
         torch.no_grad(),
-<<<<<<< HEAD
-        torch.autocast(device_type=device.type) if hydra_cfg.use_amp else nullcontext(),
-=======
         torch.autocast(device_type=device.type) if cfg.policy.use_amp else nullcontext(),
->>>>>>> dc1548fe
     ):
         info = eval_policy(
             env,
@@ -594,99 +497,14 @@
     print(info["aggregated"])
 
     # Save info
-<<<<<<< HEAD
-    os.makedirs(Path(out_dir))
-    with open(Path(out_dir) / "eval_info.json", "w") as f:
-=======
     with open(Path(cfg.output_dir) / "eval_info.json", "w") as f:
->>>>>>> dc1548fe
         json.dump(info, f, indent=2)
 
     env.close()
 
     logging.info("End of eval")
-
-
-<<<<<<< HEAD
-def get_pretrained_policy_path(pretrained_policy_name_or_path, revision=None):
-    try:
-        pretrained_policy_path = Path(
-            snapshot_download(pretrained_policy_name_or_path, revision=revision)
-        )
-    except (HFValidationError, RepositoryNotFoundError) as e:
-        if isinstance(e, HFValidationError):
-            error_message = "The provided pretrained_policy_name_or_path is not a valid Hugging Face Hub repo ID."
-        else:
-            error_message = "The provided pretrained_policy_name_or_path was not found on the Hugging Face Hub."
-
-        logging.warning(f"{error_message} Treating it as a local directory.")
-        pretrained_policy_path = Path(pretrained_policy_name_or_path)
-    if not pretrained_policy_path.is_dir() or not pretrained_policy_path.exists():
-        raise ValueError(
-            "The provided pretrained_policy_name_or_path is not a valid/existing Hugging Face Hub "
-            "repo ID, nor is it an existing local directory."
-        )
-    return pretrained_policy_path
 
 
 if __name__ == "__main__":
     init_logging()
-
-    parser = argparse.ArgumentParser(
-        description=__doc__, formatter_class=argparse.RawDescriptionHelpFormatter
-    )
-    group = parser.add_mutually_exclusive_group(required=True)
-    group.add_argument(
-        "-p",
-        "--pretrained-policy-name-or-path",
-        help=(
-            "Either the repo ID of a model hosted on the Hub or a path to a directory containing weights "
-            "saved using `Policy.save_pretrained`. If not provided, the policy is initialized from scratch "
-            "(useful for debugging). This argument is mutually exclusive with `--config`."
-        ),
-    )
-    group.add_argument(
-        "--config",
-        help=(
-            "Path to a yaml config you want to use for initializing a policy from scratch (useful for "
-            "debugging). This argument is mutually exclusive with `--pretrained-policy-name-or-path` (`-p`)."
-        ),
-    )
-    parser.add_argument(
-        "--revision", help="Optionally provide the Hugging Face Hub revision ID."
-    )
-    parser.add_argument(
-        "--out-dir",
-        help=(
-            "Where to save the evaluation outputs. If not provided, outputs are saved in "
-            "outputs/eval/{timestamp}_{env_name}_{policy_name}"
-        ),
-    )
-    parser.add_argument(
-        "overrides",
-        nargs="*",
-        help="Any key=value arguments to override config values (use dots for.nested=overrides)",
-    )
-    args = parser.parse_args()
-
-    if args.pretrained_policy_name_or_path is None:
-        main(
-            hydra_cfg_path=args.config,
-            out_dir=args.out_dir,
-            config_overrides=args.overrides,
-        )
-    else:
-        pretrained_policy_path = get_pretrained_policy_path(
-            args.pretrained_policy_name_or_path, revision=args.revision
-        )
-
-        main(
-            pretrained_policy_path=pretrained_policy_path,
-            out_dir=args.out_dir,
-            config_overrides=args.overrides,
-        )
-=======
-if __name__ == "__main__":
-    init_logging()
-    eval_main()
->>>>>>> dc1548fe
+    eval_main()