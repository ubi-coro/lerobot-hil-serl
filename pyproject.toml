--- conflicted
+++ resolved
@@ -79,75 +79,6 @@
     "zarr>=2.17.0",
 ]
 
-<<<<<<< HEAD
-[tool.poetry.dependencies]
-python = ">=3.10,<3.13"
-termcolor = ">=2.4.0"
-omegaconf = ">=2.3.0"
-wandb = ">=0.16.3"
-imageio = {extras = ["ffmpeg"], version = ">=2.34.0"}
-gdown = ">=5.1.0"
-hydra-core = ">=1.3.2"
-einops = ">=0.8.0"
-pymunk = ">=6.6.0"
-zarr = ">=2.17.0"
-numba = ">=0.59.0"
-torch = ">=2.6.0"
-opencv-python = ">=4.9.0"
-diffusers = ">=0.27.2"
-torchvision = ">=0.21.0"
-h5py = ">=3.10.0"
-huggingface-hub = {extras = ["hf-transfer", "cli"], version = ">=0.25.2"}
-gymnasium = "==0.29.1" # TODO(rcadene, aliberts): Make gym 1.0.0 work
-cmake = ">=3.29.0.1"
-gym-dora = { git = "https://github.com/dora-rs/dora-lerobot.git", subdirectory = "gym_dora", optional = true }
-gym-pusht = { version = ">=0.1.5", optional = true}
-gym-xarm = { version = ">=0.1.1", optional = true}
-gym-aloha = { version = ">=0.1.1", optional = true}
-pre-commit = {version = ">=3.7.0", optional = true}
-debugpy = {version = ">=1.8.1", optional = true}
-pytest = {version = ">=8.1.0", optional = true}
-pytest-cov = {version = ">=5.0.0", optional = true}
-datasets = ">=2.19.0"
-imagecodecs = { version = ">=2024.1.1", optional = true }
-pyav = ">=12.0.5"
-rerun-sdk = ">=0.15.1"
-deepdiff = ">=7.0.1"
-flask = ">=3.0.3"
-pandas = {version = ">=2.2.2", optional = true}
-scikit-image = {version = ">=0.23.2", optional = true}
-dynamixel-sdk = {version = ">=3.7.31", optional = true}
-pynput = {version = ">=1.7.7", optional = true}
-feetech-servo-sdk = {version = ">=1.0.0", optional = true}
-setuptools = {version = "!=71.0.1", optional = true}  # TODO(rcadene, aliberts): 71.0.1 has a bug
-pyrealsense2 = {version = ">=2.55.1.6486", markers = "sys_platform != 'darwin'", optional = true}  # TODO(rcadene, aliberts): Fix on Mac
-pyrender = {git = "https://github.com/mmatl/pyrender.git", markers = "sys_platform == 'linux'", optional = true}
-hello-robot-stretch-body = {version = ">=0.7.27", markers = "sys_platform == 'linux'", optional = true}
-pyserial = {version = ">=3.5", optional = true}
-jsonlines = ">=4.0.0"
-transformers = {version = ">=4.47.0", optional = true}
-torchmetrics = {version = ">=1.6.0", optional = true}
-grpcio = { version = "^1.70.0", optional = true }
-protobuf = { version = "^5.29.3", optional = true }
-mani-skill = { version = "^3.0.0b18", optional = true }
-
-
-[tool.poetry.extras]
-dora = ["gym-dora"]
-pusht = ["gym-pusht"]
-xarm = ["gym-xarm"]
-aloha = ["gym-aloha"]
-dev = ["pre-commit", "debugpy"]
-test = ["pytest", "pytest-cov", "pyserial"]
-umi = ["imagecodecs"]
-video_benchmark = ["scikit-image", "pandas"]
-dynamixel = ["dynamixel-sdk", "pynput"]
-feetech = ["feetech-servo-sdk", "pynput"]
-intelrealsense = ["pyrealsense2"]
-stretch = ["hello-robot-stretch-body", "pyrender", "pyrealsense2", "pynput"]
-hilserl = ["transformers", "torchmetrics", "grpcio", "protobuf"]
-mani_skill = ["mani-skill"]
-=======
 [project.optional-dependencies]
 aloha = ["gym-aloha>=0.1.1 ; python_version < '4.0'"]
 dev = ["pre-commit>=3.7.0", "debugpy>=1.8.1"]
@@ -175,7 +106,6 @@
 
 [tool.poetry]
 requires-poetry = ">=2.1"
->>>>>>> dc1548fe
 
 [tool.ruff]
 line-length = 110
