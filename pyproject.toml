[tool.poetry]
name = "lerobot"
version = "0.1.0"
description = "🤗 LeRobot: State-of-the-art Machine Learning for Real-World Robotics in Pytorch"
authors = [
    "Rémi Cadène <re.cadene@gmail.com>",
    "Simon Alibert <alibert.sim@gmail.com>",
    "Alexander Soare <alexander.soare159@gmail.com>",
    "Quentin Gallouédec <quentin.gallouedec@ec-lyon.fr>",
    "Adil Zouitine <adilzouitinegm@gmail.com>",
    "Thomas Wolf <thomaswolfcontact@gmail.com>",
]
repository = "https://github.com/huggingface/lerobot"
readme = "README.md"
license = "Apache-2.0"
classifiers=[
    "Development Status :: 3 - Alpha",
    "Intended Audience :: Developers",
    "Intended Audience :: Education",
    "Intended Audience :: Science/Research",
    "Topic :: Software Development :: Build Tools",
    "Topic :: Scientific/Engineering :: Artificial Intelligence",
    "License :: OSI Approved :: Apache Software License",
    "Programming Language :: Python :: 3.10",
]
packages = [{include = "lerobot"}]


[tool.poetry.dependencies]
python = ">=3.10,<3.13"
termcolor = ">=2.4.0"
omegaconf = ">=2.3.0"
wandb = ">=0.16.3"
imageio = {extras = ["ffmpeg"], version = ">=2.34.0"}
gdown = ">=5.1.0"
hydra-core = ">=1.3.2"
einops = ">=0.8.0"
pymunk = ">=6.6.0"
zarr = ">=2.17.0"
numba = ">=0.59.0"
torch = ">=2.2.1"
opencv-python = ">=4.9.0"
diffusers = ">=0.27.2"
torchvision = ">=0.17.1"
h5py = ">=3.10.0"
<<<<<<< HEAD
huggingface-hub = {extras = ["hf-transfer", "cli"], version = ">=0.25.2"}
gymnasium = ">=0.29.1"
=======
huggingface-hub = {extras = ["hf-transfer", "cli"], version = ">=0.25.0"}
# TODO(rcadene, aliberts): Make gym 1.0.0 work
gymnasium = "==0.29.1"
>>>>>>> c351e1ff
cmake = ">=3.29.0.1"
gym-dora = { git = "https://github.com/dora-rs/dora-lerobot.git", subdirectory = "gym_dora", optional = true }
gym-pusht = { version = ">=0.1.5", optional = true}
gym-xarm = { version = ">=0.1.1", optional = true}
gym-aloha = { version = ">=0.1.1", optional = true}
pre-commit = {version = ">=3.7.0", optional = true}
debugpy = {version = ">=1.8.1", optional = true}
pytest = {version = ">=8.1.0", optional = true}
pytest-cov = {version = ">=5.0.0", optional = true}
datasets = ">=2.19.0"
imagecodecs = { version = ">=2024.1.1", optional = true }
pyav = ">=12.0.5"
rerun-sdk = ">=0.15.1"
deepdiff = ">=7.0.1"
flask = ">=3.0.3"
pandas = {version = ">=2.2.2", optional = true}
scikit-image = {version = ">=0.23.2", optional = true}
dynamixel-sdk = {version = ">=3.7.31", optional = true}
pynput = {version = ">=1.7.7", optional = true}
setuptools = {version = "!=71.0.1", optional = true}  # TODO(rcadene, aliberts): 71.0.1 has a bug
pyrealsense2 = {version = ">=2.55.1.6486", markers = "sys_platform != 'darwin'", optional = true}  # TODO(rcadene, aliberts): Fix on Mac
pyrender = {git = "https://github.com/mmatl/pyrender.git", markers = "sys_platform == 'linux'", optional = true}
hello-robot-stretch-body = {version = ">=0.7.27", markers = "sys_platform == 'linux'", optional = true}
pyserial = {version = ">=3.5", optional = true}
jsonlines = ">=4.0.0"


[tool.poetry.extras]
dora = ["gym-dora"]
pusht = ["gym-pusht"]
xarm = ["gym-xarm"]
aloha = ["gym-aloha"]
dev = ["pre-commit", "debugpy"]
test = ["pytest", "pytest-cov", "pyserial"]
umi = ["imagecodecs"]
video_benchmark = ["scikit-image", "pandas"]
dynamixel = ["dynamixel-sdk", "pynput"]
intelrealsense = ["pyrealsense2"]
stretch = ["hello-robot-stretch-body", "pyrender", "pyrealsense2", "pynput"]

[tool.ruff]
line-length = 110
target-version = "py310"
exclude = [
    "tests/data",
    ".bzr",
    ".direnv",
    ".eggs",
    ".git",
    ".git-rewrite",
    ".hg",
    ".mypy_cache",
    ".nox",
    ".pants.d",
    ".pytype",
    ".ruff_cache",
    ".svn",
    ".tox",
    ".venv",
    "__pypackages__",
    "_build",
    "buck-out",
    "build",
    "dist",
    "node_modules",
    "venv",
]


[tool.ruff.lint]
select = ["E4", "E7", "E9", "F", "I", "N", "B", "C4", "SIM"]


[build-system]
requires = ["poetry-core"]
build-backend = "poetry.core.masonry.api"<|MERGE_RESOLUTION|>--- conflicted
+++ resolved
@@ -43,14 +43,8 @@
 diffusers = ">=0.27.2"
 torchvision = ">=0.17.1"
 h5py = ">=3.10.0"
-<<<<<<< HEAD
 huggingface-hub = {extras = ["hf-transfer", "cli"], version = ">=0.25.2"}
-gymnasium = ">=0.29.1"
-=======
-huggingface-hub = {extras = ["hf-transfer", "cli"], version = ">=0.25.0"}
-# TODO(rcadene, aliberts): Make gym 1.0.0 work
-gymnasium = "==0.29.1"
->>>>>>> c351e1ff
+gymnasium = "==0.29.1" # TODO(rcadene, aliberts): Make gym 1.0.0 work
 cmake = ">=3.29.0.1"
 gym-dora = { git = "https://github.com/dora-rs/dora-lerobot.git", subdirectory = "gym_dora", optional = true }
 gym-pusht = { version = ">=0.1.5", optional = true}
