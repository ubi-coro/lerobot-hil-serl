--- conflicted
+++ resolved
@@ -446,7 +446,6 @@
 
 def convert_dataset(
     repo_id: str,
-    base: Path,
     branch: str | None = None,
     data_file_size_in_mb: int | None = None,
     video_file_size_in_mb: int | None = None,
@@ -454,13 +453,6 @@
     push_to_hub: bool = True,
     force_conversion: bool = False,
 ):
-<<<<<<< HEAD
-    root = base / repo_id
-    old_root = base / f"{repo_id}_old"
-    new_root = base / f"{repo_id}_v30"
-
-=======
->>>>>>> f6b16f6d
     if data_file_size_in_mb is None:
         data_file_size_in_mb = DEFAULT_DATA_FILE_SIZE_IN_MB
     if video_file_size_in_mb is None:
@@ -494,14 +486,6 @@
     if new_root.is_dir():
         shutil.rmtree(new_root)
 
-<<<<<<< HEAD
-    #snapshot_download(
-    #    repo_id,
-    #    repo_type="dataset",
-    #    revision=V21,
-    #    local_dir=root,
-    #)
-=======
     if not use_local_dataset:
         snapshot_download(
             repo_id,
@@ -509,7 +493,6 @@
             revision=V21,
             local_dir=root,
         )
->>>>>>> f6b16f6d
 
     convert_info(root, new_root, data_file_size_in_mb, video_file_size_in_mb)
     convert_tasks(root, new_root)
@@ -519,7 +502,6 @@
 
     shutil.move(str(root), str(old_root))
     shutil.move(str(new_root), str(root))
-    return
 
     if push_to_hub:
         hub_api = HfApi()
@@ -545,15 +527,9 @@
     parser.add_argument(
         "--repo-id",
         type=str,
-        default="",
+        required=True,
         help="Repository identifier on Hugging Face: a community or a user name `/` the name of the dataset "
         "(e.g. `lerobot/pusht`, `cadene/aloha_sim_insertion_human`).",
-    )
-    parser.add_argument(
-        "--root",
-        type=str,
-        default=None,
-        help="Process all datasets in root",
     )
     parser.add_argument(
         "--branch",
@@ -573,8 +549,6 @@
         default=None,
         help="File size in MB. Defaults to 100 for data and 500 for videos.",
     )
-<<<<<<< HEAD
-=======
     parser.add_argument(
         "--root",
         type=str,
@@ -593,18 +567,17 @@
         help="Force conversion even if the dataset already has a v3.0 version.",
     )
 
->>>>>>> f6b16f6d
     args = parser.parse_args()
-
-    if args.root is not None:
-        root = Path(args.root)
-        for sub in sorted(root.iterdir()):
-            base = sub.parent.parent
-            repo_id = "/".join(sub.parts[-2:])
-            logging.info(f"Converting dataset in folder: {base} as repo {repo_id}")
-            convert_dataset(repo_id=repo_id, base=base)
-
-    else:
-        root = HF_LEROBOT_HOME
-        convert_dataset(root=root, **vars(args))
-
+    convert_dataset(**vars(args))
+
+    #if args.root is not None:
+    #    root = Path(args.root)
+    #    for sub in sorted(root.iterdir()):
+    #        base = sub.parent.parent
+    #        repo_id = "/".join(sub.parts[-2:])
+    #        logging.info(f"Converting dataset in folder: {base} as repo {repo_id}")
+    #        convert_dataset(repo_id=repo_id, base=base)
+    #
+    #else:
+    #    root = HF_LEROBOT_HOME
+    #    convert_dataset(root=root, **vars(args))