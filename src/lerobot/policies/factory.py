--- conflicted
+++ resolved
@@ -111,17 +111,10 @@
         from lerobot.policies.groot.modeling_groot import GrootPolicy
 
         return GrootPolicy
-<<<<<<< HEAD
     elif name == "gcr":
         from lerobot.policies.gcr.modeling_gcr import GCR
 
         return GCR
-=======
-    elif name == "xvla":
-        from lerobot.policies.xvla.modeling_xvla import XVLAPolicy
-
-        return XVLAPolicy
->>>>>>> ce348a34
     else:
         try:
             return _get_policy_cls_from_policy_name(name=name)
@@ -168,13 +161,10 @@
         return RewardClassifierConfig(**kwargs)
     elif policy_type == "groot":
         return GrootConfig(**kwargs)
-<<<<<<< HEAD
+    elif policy_type == "xvla":
+        return XVLAConfig(**kwargs)
     #elif policy_type == "gcr":
     #    return GCRConfig(**kwargs)
-=======
-    elif policy_type == "xvla":
-        return XVLAConfig(**kwargs)
->>>>>>> ce348a34
     else:
         try:
             config_cls = PreTrainedConfig.get_choice_class(policy_type)
@@ -358,20 +348,20 @@
             config=policy_cfg,
             dataset_stats=kwargs.get("dataset_stats"),
         )
+
+    elif isinstance(policy_cfg, GCRConfig):
+        from lerobot.policies.gcr.processor_gcr import make_gcr_processor
+
+        processors = make_gcr_processor(
+            config=policy_cfg,
+            dataset_stats=kwargs.get("dataset_stats"),
+        )
     elif isinstance(policy_cfg, XVLAConfig):
         from lerobot.policies.xvla.processor_xvla import (
             make_xvla_pre_post_processors,
         )
 
         processors = make_xvla_pre_post_processors(
-            config=policy_cfg,
-            dataset_stats=kwargs.get("dataset_stats"),
-        )
-
-    elif isinstance(policy_cfg, GCRConfig):
-        from lerobot.policies.gcr.processor_gcr import make_gcr_processor
-
-        processors = make_gcr_processor(
             config=policy_cfg,
             dataset_stats=kwargs.get("dataset_stats"),
         )
@@ -452,7 +442,8 @@
             raise ValueError("env_cfg cannot be None when ds_meta is not provided")
         features = env_to_policy_features(env_cfg)
 
-    cfg.output_features = {key: ft for key, ft in features.items() if ft.type is FeatureType.ACTION}
+    if not cfg.output_features:
+        cfg.output_features = {key: ft for key, ft in features.items() if ft.type is FeatureType.ACTION}
     if not cfg.input_features:
         cfg.input_features = {key: ft for key, ft in features.items() if key not in cfg.output_features}
     kwargs["config"] = cfg
