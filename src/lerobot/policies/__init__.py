# Copyright 2024 The HuggingFace Inc. team. All rights reserved.
#
# Licensed under the Apache License, Version 2.0 (the "License");
# you may not use this file except in compliance with the License.
# You may obtain a copy of the License at
#
#     http://www.apache.org/licenses/LICENSE-2.0
#
# Unless required by applicable law or agreed to in writing, software
# distributed under the License is distributed on an "AS IS" BASIS,
# WITHOUT WARRANTIES OR CONDITIONS OF ANY KIND, either express or implied.
# See the License for the specific language governing permissions and
# limitations under the License.

from .act.configuration_act import ACTConfig as ACTConfig
from .diffusion.configuration_diffusion import DiffusionConfig as DiffusionConfig
from .groot.configuration_groot import GrootConfig as GrootConfig
from .pi0.configuration_pi0 import PI0Config as PI0Config
from .pi05.configuration_pi05 import PI05Config as PI05Config
from .smolvla.configuration_smolvla import SmolVLAConfig as SmolVLAConfig
from .smolvla.processor_smolvla import SmolVLANewLineProcessor
from .tdmpc.configuration_tdmpc import TDMPCConfig as TDMPCConfig
from .vqbet.configuration_vqbet import VQBeTConfig as VQBeTConfig
<<<<<<< HEAD
from .gcr.configuration_grc import GCRConfig as GCRConfig
=======
from .xvla.configuration_xvla import XVLAConfig as XVLAConfig
>>>>>>> ce348a34

__all__ = [
    "ACTConfig",
    "DiffusionConfig",
    "PI0Config",
    "PI05Config",
    "SmolVLAConfig",
    "TDMPCConfig",
    "VQBeTConfig",
    "GrootConfig",
<<<<<<< HEAD
    "GCRConfig"
=======
    "XVLAConfig",
>>>>>>> ce348a34
]<|MERGE_RESOLUTION|>--- conflicted
+++ resolved
@@ -21,11 +21,8 @@
 from .smolvla.processor_smolvla import SmolVLANewLineProcessor
 from .tdmpc.configuration_tdmpc import TDMPCConfig as TDMPCConfig
 from .vqbet.configuration_vqbet import VQBeTConfig as VQBeTConfig
-<<<<<<< HEAD
+from .xvla.configuration_xvla import XVLAConfig as XVLAConfig
 from .gcr.configuration_grc import GCRConfig as GCRConfig
-=======
-from .xvla.configuration_xvla import XVLAConfig as XVLAConfig
->>>>>>> ce348a34
 
 __all__ = [
     "ACTConfig",
@@ -36,9 +33,6 @@
     "TDMPCConfig",
     "VQBeTConfig",
     "GrootConfig",
-<<<<<<< HEAD
+    "XVLAConfig",
     "GCRConfig"
-=======
-    "XVLAConfig",
->>>>>>> ce348a34
 ]