# Copyright 2024 The HuggingFace Inc. team. All rights reserved.
#
# Licensed under the Apache License, Version 2.0 (the "License");
# you may not use this file except in compliance with the License.
# You may obtain a copy of the License at
#
#     http://www.apache.org/licenses/LICENSE-2.0
#
# Unless required by applicable law or agreed to in writing, software
# distributed under the License is distributed on an "AS IS" BASIS,
# WITHOUT WARRANTIES OR CONDITIONS OF ANY KIND, either express or implied.
# See the License for the specific language governing permissions and
# limitations under the License.

"""
Provides the OpenCVCamera class for capturing frames from cameras using OpenCV.
"""
import argparse
import logging
import math
import os
import platform
import time
from pathlib import Path
from threading import Event, Lock, Thread
from typing import Any

from numpy.typing import NDArray  # type: ignore  # TODO: add type stubs for numpy.typing

# Fix MSMF hardware transform compatibility for Windows before importing cv2
if platform.system() == "Windows" and "OPENCV_VIDEOIO_MSMF_ENABLE_HW_TRANSFORMS" not in os.environ:
    os.environ["OPENCV_VIDEOIO_MSMF_ENABLE_HW_TRANSFORMS"] = "0"
import cv2  # type: ignore  # TODO: add type stubs for OpenCV

from lerobot.utils.errors import DeviceAlreadyConnectedError, DeviceNotConnectedError

from ..camera import Camera
from ..utils import get_cv2_backend, get_cv2_rotation
from .configuration_opencv import ColorMode, OpenCVCameraConfig

# NOTE(Steven): The maximum opencv device index depends on your operating system. For instance,
# if you have 3 cameras, they should be associated to index 0, 1, and 2. This is the case
# on MacOS. However, on Ubuntu, the indices are different like 6, 16, 23.
# When you change the USB port or reboot the computer, the operating system might
# treat the same cameras as new devices. Thus we select a higher bound to search indices.
MAX_OPENCV_INDEX = 60

logger = logging.getLogger(__name__)


class OpenCVCamera(Camera):
    """
    Manages camera interactions using OpenCV for efficient frame recording.

    This class provides a high-level interface to connect to, configure, and read
    frames from cameras compatible with OpenCV's VideoCapture. It supports both
    synchronous and asynchronous frame reading.

    An OpenCVCamera instance requires a camera index (e.g., 0) or a device path
    (e.g., '/dev/video0' on Linux). Camera indices can be unstable across reboots
    or port changes, especially on Linux. Use the provided utility script to find
    available camera indices or paths:
    ```bash
    lerobot-find-cameras opencv
    ```

    The camera's default settings (FPS, resolution, color mode) are used unless
    overridden in the configuration.

    Example:
        ```python
        from lerobot.cameras.opencv import OpenCVCamera
        from lerobot.cameras.configuration_opencv import OpenCVCameraConfig, ColorMode, Cv2Rotation

        # Basic usage with camera index 0
        config = OpenCVCameraConfig(index_or_path=0)
        camera = OpenCVCamera(config)
        camera.connect()

        # Read 1 frame synchronously
        color_image = camera.read()
        print(color_image.shape)

        # Read 1 frame asynchronously
        async_image = camera.async_read()

        # When done, properly disconnect the camera using
        camera.disconnect()

        # Example with custom settings
        custom_config = OpenCVCameraConfig(
            index_or_path='/dev/video0', # Or use an index
            fps=30,
            width=1280,
            height=720,
            color_mode=ColorMode.RGB,
            rotation=Cv2Rotation.ROTATE_90
        )
        custom_camera = OpenCVCamera(custom_config)
        # ... connect, read, disconnect ...
        ```
    """

    def __init__(self, config: OpenCVCameraConfig):
        """
        Initializes the OpenCVCamera instance.

        Args:
            config: The configuration settings for the camera.
        """
        super().__init__(config)

        self.config = config
        self.index_or_path = config.index_or_path

        self.fps = config.fps
        self.color_mode = config.color_mode
        self.warmup_s = config.warmup_s
        self.focus = config.focus

        self.videocapture: cv2.VideoCapture | None = None

        self.thread: Thread | None = None
        self.stop_event: Event | None = None
        self.frame_lock: Lock = Lock()
        self.latest_frame: NDArray[Any] | None = None
        self.new_frame_event: Event = Event()

        self.rotation: int | None = get_cv2_rotation(config.rotation)
        self.backend: int = get_cv2_backend()

        if self.height and self.width:
            self.capture_width, self.capture_height = self.width, self.height
            if self.rotation in [cv2.ROTATE_90_CLOCKWISE, cv2.ROTATE_90_COUNTERCLOCKWISE]:
                self.capture_width, self.capture_height = self.height, self.width

    def __str__(self) -> str:
        return f"{self.__class__.__name__}({self.index_or_path})"

    @property
    def is_connected(self) -> bool:
        """Checks if the camera is currently connected and opened."""
        return isinstance(self.videocapture, cv2.VideoCapture) and self.videocapture.isOpened()

    def connect(self, warmup: bool = True) -> None:
        """
        Connects to the OpenCV camera specified in the configuration.

        Initializes the OpenCV VideoCapture object, sets desired camera properties
        (FPS, width, height), and performs initial checks.

        Raises:
            DeviceAlreadyConnectedError: If the camera is already connected.
            ConnectionError: If the specified camera index/path is not found or the camera is found but fails to open.
            RuntimeError: If the camera opens but fails to apply requested FPS/resolution settings.
        """
        if self.is_connected:
            raise DeviceAlreadyConnectedError(f"{self} is already connected.")

        # Use 1 thread for OpenCV operations to avoid potential conflicts or
        # blocking in multi-threaded applications, especially during data collection.
        cv2.setNumThreads(1)

        self.videocapture = cv2.VideoCapture(self.index_or_path, self.backend)

        if not self.videocapture.isOpened():
            self.videocapture.release()
            self.videocapture = None
            raise ConnectionError(
                f"Failed to open {self}.Run `lerobot-find-cameras opencv` to find available cameras."
            )

        self._configure_capture_settings()

        if warmup:
            start_time = time.time()
            while time.time() - start_time < self.warmup_s:
                self.read()
                time.sleep(0.1)

        logger.info(f"{self} connected.")

    def _configure_capture_settings(self) -> None:
        """
        Applies the specified FOURCC, FPS, width, and height settings to the connected camera.

        This method attempts to set the camera properties via OpenCV. It checks if
        the camera successfully applied the settings and raises an error if not.
        FOURCC is set first (if specified) as it can affect the available FPS and resolution options.

        Args:
            fourcc: The desired FOURCC code (e.g., "MJPG", "YUYV"). If None, auto-detect.
            fps: The desired frames per second. If None, the setting is skipped.
            width: The desired capture width. If None, the setting is skipped.
            height: The desired capture height. If None, the setting is skipped.

        Raises:
            RuntimeError: If the camera fails to set any of the specified properties
                          to the requested value.
            DeviceNotConnectedError: If the camera is not connected when attempting
                                     to configure settings.
        """
        if not self.is_connected:
            raise DeviceNotConnectedError(f"Cannot configure settings for {self} as it is not connected.")

        # Set FOURCC first (if specified) as it can affect available FPS/resolution options
        if self.config.fourcc is not None:
            self._validate_fourcc()
        if self.videocapture is None:
            raise DeviceNotConnectedError(f"{self} videocapture is not initialized")

        default_width = int(round(self.videocapture.get(cv2.CAP_PROP_FRAME_WIDTH)))
        default_height = int(round(self.videocapture.get(cv2.CAP_PROP_FRAME_HEIGHT)))

        if self.width is None or self.height is None:
            self.width, self.height = default_width, default_height
            self.capture_width, self.capture_height = default_width, default_height
            if self.rotation in [cv2.ROTATE_90_CLOCKWISE, cv2.ROTATE_90_COUNTERCLOCKWISE]:
                self.width, self.height = default_height, default_width
                self.capture_width, self.capture_height = default_width, default_height
        else:
            self._validate_width_and_height()

<<<<<<< HEAD
        self.videocapture.set(cv2.CAP_PROP_AUTOFOCUS, 0)
        if self.focus is not None:
            self.videocapture.set(cv2.CAP_PROP_FOCUS, self.focus)
=======
        if self.fps is None:
            self.fps = self.videocapture.get(cv2.CAP_PROP_FPS)
        else:
            self._validate_fps()
>>>>>>> f6b16f6d

    def _validate_fps(self) -> None:
        """Validates and sets the camera's frames per second (FPS)."""

        if self.videocapture is None:
            raise DeviceNotConnectedError(f"{self} videocapture is not initialized")

        if self.fps is None:
            raise ValueError(f"{self} FPS is not set")

        success = self.videocapture.set(cv2.CAP_PROP_FPS, float(self.fps))
        actual_fps = self.videocapture.get(cv2.CAP_PROP_FPS)
        # Use math.isclose for robust float comparison
        if not success or not math.isclose(self.fps, actual_fps, rel_tol=1e-3):
            raise RuntimeError(f"{self} failed to set fps={self.fps} ({actual_fps=}).")

    def _validate_fourcc(self) -> None:
        """Validates and sets the camera's FOURCC code."""

        fourcc_code = cv2.VideoWriter_fourcc(*self.config.fourcc)

        if self.videocapture is None:
            raise DeviceNotConnectedError(f"{self} videocapture is not initialized")

        success = self.videocapture.set(cv2.CAP_PROP_FOURCC, fourcc_code)
        actual_fourcc_code = self.videocapture.get(cv2.CAP_PROP_FOURCC)

        # Convert actual FOURCC code back to string for comparison
        actual_fourcc_code_int = int(actual_fourcc_code)
        actual_fourcc = "".join([chr((actual_fourcc_code_int >> 8 * i) & 0xFF) for i in range(4)])

        if not success or actual_fourcc != self.config.fourcc:
            logger.warning(
                f"{self} failed to set fourcc={self.config.fourcc} (actual={actual_fourcc}, success={success}). "
                f"Continuing with default format."
            )

    def _validate_width_and_height(self) -> None:
        """Validates and sets the camera's frame capture width and height."""

        if self.videocapture is None:
            raise DeviceNotConnectedError(f"{self} videocapture is not initialized")

        if self.capture_width is None or self.capture_height is None:
            raise ValueError(f"{self} capture_width or capture_height is not set")

        width_success = self.videocapture.set(cv2.CAP_PROP_FRAME_WIDTH, float(self.capture_width))
        height_success = self.videocapture.set(cv2.CAP_PROP_FRAME_HEIGHT, float(self.capture_height))

        actual_width = int(round(self.videocapture.get(cv2.CAP_PROP_FRAME_WIDTH)))
        if not width_success or self.capture_width != actual_width:
            raise RuntimeError(
                f"{self} failed to set capture_width={self.capture_width} ({actual_width=}, {width_success=})."
            )

        actual_height = int(round(self.videocapture.get(cv2.CAP_PROP_FRAME_HEIGHT)))
        if not height_success or self.capture_height != actual_height:
            raise RuntimeError(
                f"{self} failed to set capture_height={self.capture_height} ({actual_height=}, {height_success=})."
            )

    @staticmethod
    def find_cameras() -> list[dict[str, Any]]:
        """
        Detects available OpenCV cameras connected to the system.

        On Linux, it scans '/dev/video*' paths. On other systems (like macOS, Windows),
        it checks indices from 0 up to `MAX_OPENCV_INDEX`.

        Returns:
            List[Dict[str, Any]]: A list of dictionaries,
            where each dictionary contains 'type', 'id' (port index or path),
            and the default profile properties (width, height, fps, format).
        """
        found_cameras_info = []

        targets_to_scan: list[str | int]
        if platform.system() == "Linux":
            possible_paths = sorted(Path("/dev").glob("video*"), key=lambda p: p.name)
            targets_to_scan = [str(p) for p in possible_paths]
        else:
            targets_to_scan = [int(i) for i in range(MAX_OPENCV_INDEX)]

        for target in targets_to_scan:
            camera = cv2.VideoCapture(target)
            if camera.isOpened():
                default_width = int(camera.get(cv2.CAP_PROP_FRAME_WIDTH))
                default_height = int(camera.get(cv2.CAP_PROP_FRAME_HEIGHT))
                default_fps = camera.get(cv2.CAP_PROP_FPS)
                default_format = camera.get(cv2.CAP_PROP_FORMAT)

                # Get FOURCC code and convert to string
                default_fourcc_code = camera.get(cv2.CAP_PROP_FOURCC)
                default_fourcc_code_int = int(default_fourcc_code)
                default_fourcc = "".join([chr((default_fourcc_code_int >> 8 * i) & 0xFF) for i in range(4)])

                camera_info = {
                    "name": f"OpenCV Camera @ {target}",
                    "type": "OpenCV",
                    "id": target,
                    "backend_api": camera.getBackendName(),
                    "default_stream_profile": {
                        "format": default_format,
                        "fourcc": default_fourcc,
                        "width": default_width,
                        "height": default_height,
                        "fps": default_fps,
                    },
                }

                found_cameras_info.append(camera_info)
                camera.release()

        return found_cameras_info

    def read(self, color_mode: ColorMode | None = None) -> NDArray[Any]:
        """
        Reads a single frame synchronously from the camera.

        This is a blocking call. It waits for the next available frame from the
        camera hardware via OpenCV.

        Args:
            color_mode (Optional[ColorMode]): If specified, overrides the default
                color mode (`self.color_mode`) for this read operation (e.g.,
                request RGB even if default is BGR).

        Returns:
            np.ndarray: The captured frame as a NumPy array in the format
                       (height, width, channels), using the specified or default
                       color mode and applying any configured rotation.

        Raises:
            DeviceNotConnectedError: If the camera is not connected.
            RuntimeError: If reading the frame from the camera fails or if the
                          received frame dimensions don't match expectations before rotation.
            ValueError: If an invalid `color_mode` is requested.
        """
        if not self.is_connected:
            raise DeviceNotConnectedError(f"{self} is not connected.")

        start_time = time.perf_counter()

        if self.videocapture is None:
            raise DeviceNotConnectedError(f"{self} videocapture is not initialized")

        ret, frame = self.videocapture.read()

        if not ret or frame is None:
            raise RuntimeError(f"{self} read failed (status={ret}).")

        processed_frame = self._postprocess_image(frame, color_mode)

        read_duration_ms = (time.perf_counter() - start_time) * 1e3
        logger.debug(f"{self} read took: {read_duration_ms:.1f}ms")

        return processed_frame

    def _postprocess_image(self, image: NDArray[Any], color_mode: ColorMode | None = None) -> NDArray[Any]:
        """
        Applies color conversion, dimension validation, and rotation to a raw frame.

        Args:
            image (np.ndarray): The raw image frame (expected BGR format from OpenCV).
            color_mode (Optional[ColorMode]): The target color mode (RGB or BGR). If None,
                                             uses the instance's default `self.color_mode`.

        Returns:
            np.ndarray: The processed image frame.

        Raises:
            ValueError: If the requested `color_mode` is invalid.
            RuntimeError: If the raw frame dimensions do not match the configured
                          `width` and `height`.
        """
        requested_color_mode = self.color_mode if color_mode is None else color_mode

        if requested_color_mode not in (ColorMode.RGB, ColorMode.BGR):
            raise ValueError(
                f"Invalid color mode '{requested_color_mode}'. Expected {ColorMode.RGB} or {ColorMode.BGR}."
            )

        h, w, c = image.shape

        if h != self.capture_height or w != self.capture_width:
            raise RuntimeError(
                f"{self} frame width={w} or height={h} do not match configured width={self.capture_width} or height={self.capture_height}."
            )

        if c != 3:
            raise RuntimeError(f"{self} frame channels={c} do not match expected 3 channels (RGB/BGR).")

        processed_image = image
        if requested_color_mode == ColorMode.RGB:
            processed_image = cv2.cvtColor(image, cv2.COLOR_BGR2RGB)

        if self.rotation in [cv2.ROTATE_90_CLOCKWISE, cv2.ROTATE_90_COUNTERCLOCKWISE, cv2.ROTATE_180]:
            processed_image = cv2.rotate(processed_image, self.rotation)

        return processed_image

    def _read_loop(self) -> None:
        """
        Internal loop run by the background thread for asynchronous reading.

        On each iteration:
        1. Reads a color frame
        2. Stores result in latest_frame (thread-safe)
        3. Sets new_frame_event to notify listeners

        Stops on DeviceNotConnectedError, logs other errors and continues.
        """
        if self.stop_event is None:
            raise RuntimeError(f"{self}: stop_event is not initialized before starting read loop.")

        while not self.stop_event.is_set():
            try:
                color_image = self.read()

                with self.frame_lock:
                    self.latest_frame = color_image
                self.new_frame_event.set()

            except DeviceNotConnectedError:
                break
            except Exception as e:
                logger.warning(f"Error reading frame in background thread for {self}: {e}")

    def _start_read_thread(self) -> None:
        """Starts or restarts the background read thread if it's not running."""
        if self.thread is not None and self.thread.is_alive():
            self.thread.join(timeout=0.1)
        if self.stop_event is not None:
            self.stop_event.set()

        self.stop_event = Event()
        self.thread = Thread(target=self._read_loop, args=(), name=f"{self}_read_loop")
        self.thread.daemon = True
        self.thread.start()

    def _stop_read_thread(self) -> None:
        """Signals the background read thread to stop and waits for it to join."""
        if self.stop_event is not None:
            self.stop_event.set()

        if self.thread is not None and self.thread.is_alive():
            self.thread.join(timeout=2.0)

        self.thread = None
        self.stop_event = None

    def async_read(self, timeout_ms: float = 200) -> NDArray[Any]:
        """
        Reads the latest available frame asynchronously.

        This method retrieves the most recent frame captured by the background
        read thread. It does not block waiting for the camera hardware directly,
        but may wait up to timeout_ms for the background thread to provide a frame.

        Args:
            timeout_ms (float): Maximum time in milliseconds to wait for a frame
                to become available. Defaults to 200ms (0.2 seconds).

        Returns:
            np.ndarray: The latest captured frame as a NumPy array in the format
                       (height, width, channels), processed according to configuration.

        Raises:
            DeviceNotConnectedError: If the camera is not connected.
            TimeoutError: If no frame becomes available within the specified timeout.
            RuntimeError: If an unexpected error occurs.
        """
        if not self.is_connected:
            raise DeviceNotConnectedError(f"{self} is not connected.")

        if self.thread is None or not self.thread.is_alive():
            self._start_read_thread()

        if not self.new_frame_event.wait(timeout=timeout_ms / 1000.0):
            thread_alive = self.thread is not None and self.thread.is_alive()
            raise TimeoutError(
                f"Timed out waiting for frame from camera {self} after {timeout_ms} ms. "
                f"Read thread alive: {thread_alive}."
            )

        with self.frame_lock:
            frame = self.latest_frame
            self.new_frame_event.clear()

        if frame is None:
            raise RuntimeError(f"Internal error: Event set but no frame available for {self}.")

        return frame

    def disconnect(self) -> None:
        """
        Disconnects from the camera and cleans up resources.

        Stops the background read thread (if running) and releases the OpenCV
        VideoCapture object.

        Raises:
            DeviceNotConnectedError: If the camera is already disconnected.
        """
        if not self.is_connected and self.thread is None:
            raise DeviceNotConnectedError(f"{self} not connected.")

        if self.thread is not None:
            self._stop_read_thread()

        if self.videocapture is not None:
            self.videocapture.release()
            self.videocapture = None

        logger.info(f"{self} disconnected.")


if __name__ == "__main__":
    parser = argparse.ArgumentParser(
        description="Save a few frames using `OpenCVCamera` for all cameras connected to the computer, or a selected subset."
    )
    parser.add_argument(
        "--camera-ids",
        type=int,
        nargs="*",
        default=None,
        help="List of camera indices used to instantiate the `OpenCVCamera`. If not provided, find and use all available camera indices.",
    )
    parser.add_argument(
        "--fps",
        type=int,
        default=None,
        help="Set the number of frames recorded per seconds for all cameras. If not provided, use the default fps of each camera.",
    )
    parser.add_argument(
        "--width",
        type=int,
        default=None,
        help="Set the width for all cameras. If not provided, use the default width of each camera.",
    )
    parser.add_argument(
        "--height",
        type=int,
        default=None,
        help="Set the height for all cameras. If not provided, use the default height of each camera.",
    )
    parser.add_argument(
        "--images-dir",
        type=Path,
        default="outputs/images_from_opencv_cameras",
        help="Set directory to save a few frames for each camera.",
    )
    parser.add_argument(
        "--record-time-s",
        type=float,
        default=4.0,
        help="Set the number of seconds used to record the frames. By default, 2 seconds.",
    )
    args = parser.parse_args()
    save_images_from_cameras(**vars(args))<|MERGE_RESOLUTION|>--- conflicted
+++ resolved
@@ -30,7 +30,8 @@
 # Fix MSMF hardware transform compatibility for Windows before importing cv2
 if platform.system() == "Windows" and "OPENCV_VIDEOIO_MSMF_ENABLE_HW_TRANSFORMS" not in os.environ:
     os.environ["OPENCV_VIDEOIO_MSMF_ENABLE_HW_TRANSFORMS"] = "0"
-import cv2  # type: ignore  # TODO: add type stubs for OpenCV
+import cv2
+import numpy as np
 
 from lerobot.utils.errors import DeviceAlreadyConnectedError, DeviceNotConnectedError
 
@@ -116,7 +117,6 @@
         self.fps = config.fps
         self.color_mode = config.color_mode
         self.warmup_s = config.warmup_s
-        self.focus = config.focus
 
         self.videocapture: cv2.VideoCapture | None = None
 
@@ -186,10 +186,8 @@
 
         This method attempts to set the camera properties via OpenCV. It checks if
         the camera successfully applied the settings and raises an error if not.
-        FOURCC is set first (if specified) as it can affect the available FPS and resolution options.
 
         Args:
-            fourcc: The desired FOURCC code (e.g., "MJPG", "YUYV"). If None, auto-detect.
             fps: The desired frames per second. If None, the setting is skipped.
             width: The desired capture width. If None, the setting is skipped.
             height: The desired capture height. If None, the setting is skipped.
@@ -221,16 +219,14 @@
         else:
             self._validate_width_and_height()
 
-<<<<<<< HEAD
-        self.videocapture.set(cv2.CAP_PROP_AUTOFOCUS, 0)
-        if self.focus is not None:
-            self.videocapture.set(cv2.CAP_PROP_FOCUS, self.focus)
-=======
         if self.fps is None:
             self.fps = self.videocapture.get(cv2.CAP_PROP_FPS)
         else:
             self._validate_fps()
->>>>>>> f6b16f6d
+
+        self.videocapture.set(cv2.CAP_PROP_AUTOFOCUS, 0)
+        if self.focus is not None:
+            self.videocapture.set(cv2.CAP_PROP_FOCUS, self.focus)
 
     def _validate_fps(self) -> None:
         """Validates and sets the camera's frames per second (FPS)."""
@@ -334,7 +330,6 @@
                     "backend_api": camera.getBackendName(),
                     "default_stream_profile": {
                         "format": default_format,
-                        "fourcc": default_fourcc,
                         "width": default_width,
                         "height": default_height,
                         "fps": default_fps,
@@ -525,7 +520,7 @@
 
         return frame
 
-    def disconnect(self) -> None:
+    def disconnect(self):
         """
         Disconnects from the camera and cleans up resources.
 
@@ -545,49 +540,4 @@
             self.videocapture.release()
             self.videocapture = None
 
-        logger.info(f"{self} disconnected.")
-
-
-if __name__ == "__main__":
-    parser = argparse.ArgumentParser(
-        description="Save a few frames using `OpenCVCamera` for all cameras connected to the computer, or a selected subset."
-    )
-    parser.add_argument(
-        "--camera-ids",
-        type=int,
-        nargs="*",
-        default=None,
-        help="List of camera indices used to instantiate the `OpenCVCamera`. If not provided, find and use all available camera indices.",
-    )
-    parser.add_argument(
-        "--fps",
-        type=int,
-        default=None,
-        help="Set the number of frames recorded per seconds for all cameras. If not provided, use the default fps of each camera.",
-    )
-    parser.add_argument(
-        "--width",
-        type=int,
-        default=None,
-        help="Set the width for all cameras. If not provided, use the default width of each camera.",
-    )
-    parser.add_argument(
-        "--height",
-        type=int,
-        default=None,
-        help="Set the height for all cameras. If not provided, use the default height of each camera.",
-    )
-    parser.add_argument(
-        "--images-dir",
-        type=Path,
-        default="outputs/images_from_opencv_cameras",
-        help="Set directory to save a few frames for each camera.",
-    )
-    parser.add_argument(
-        "--record-time-s",
-        type=float,
-        default=4.0,
-        help="Set the number of seconds used to record the frames. By default, 2 seconds.",
-    )
-    args = parser.parse_args()
-    save_images_from_cameras(**vars(args))+        logger.info(f"{self} disconnected.")