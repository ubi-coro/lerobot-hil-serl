--- conflicted
+++ resolved
@@ -278,7 +278,6 @@
 class TaskFrameConfig:
     command: TaskFrameCommand | dict[str, TaskFrameCommand] = field(default_factory=TaskFrameCommand.make_default_cmd)
     control_mask: list[int] | dict[str, list[int]] = field(default_factory=lambda: [1] * 6)
-    action_scale: float | list[float] | None = None
 
 
 @dataclass
@@ -587,16 +586,12 @@
                 )
             )
 
-<<<<<<< HEAD
-        action_pipeline_steps: list = [AddTeleopEventsAsInfoStep(teleoperators=teleoperators)]
-=======
         action_pipeline_steps = []
 
         try:
             AddTeleopEventsAsInfoStep(teleoperators=teleoperators)
         except TypeError:
             pass
->>>>>>> 775509cd
 
         if self.processor.events.key_mapping:
             action_pipeline_steps.append(AddKeyboardEventsAsInfoStep(mapping=self.processor.events.key_mapping))
@@ -696,7 +691,6 @@
 @dataclass
 class TFHilSerlRobotEnvConfig(HilSerlRobotEnvConfig):
     """Configuration for the HILSerlRobotEnv environment."""
-
     @cached_property
     def action_dim(self):
         masks = self.processor.task_frame.control_mask
@@ -792,6 +786,8 @@
 
         action_pipeline_steps.extend([
             AddTeleopActionAsComplimentaryDataStep(teleoperators=teleoperators),
+            AddTeleopEventsAsInfoStep(teleoperators=teleoperators),
+            AddFootswitchEventsAsInfoStep(mapping=self.processor.events.foot_switch_mapping),
             SixDofVelocityInterventionActionProcessorStep(
                 use_gripper=self.processor.gripper.use_gripper,
                 control_mask=self.processor.task_frame.control_mask,
