<<<<<<< HEAD
#!/usr/bin/env python

# Copyright 2025 The HuggingFace Inc. team. All rights reserved.
#
# Licensed under the Apache License, Version 2.0 (the "License");
# you may not use this file except in compliance with the License.
# You may obtain a copy of the License at
#
#     http://www.apache.org/licenses/LICENSE-2.0
#
# Unless required by applicable law or agreed to in writing, software
# distributed under the License is distributed on an "AS IS" BASIS,
# WITHOUT WARRANTIES OR CONDITIONS OF ANY KIND, either express or implied.
# See the License for the specific language governing permissions and
# limitations under the License.
=======
>>>>>>> 775509cd
from .config_viperx import ViperXConfig
from .viperx import ViperX
<|MERGE_RESOLUTION|>--- conflicted
+++ resolved
@@ -1,4 +1,3 @@
-<<<<<<< HEAD
 #!/usr/bin/env python
 
 # Copyright 2025 The HuggingFace Inc. team. All rights reserved.
@@ -14,7 +13,5 @@
 # WITHOUT WARRANTIES OR CONDITIONS OF ANY KIND, either express or implied.
 # See the License for the specific language governing permissions and
 # limitations under the License.
-=======
->>>>>>> 775509cd
 from .config_viperx import ViperXConfig
-from .viperx import ViperX
+from .viperx import ViperX