# Copyright 2024 The HuggingFace Inc. team. All rights reserved.
#
# Licensed under the Apache License, Version 2.0 (the "License");
# you may not use this file except in compliance with the License.
# You may obtain a copy of the License at
#
#     http://www.apache.org/licenses/LICENSE-2.0
#
# Unless required by applicable law or agreed to in writing, software
# distributed under the License is distributed on an "AS IS" BASIS,
# WITHOUT WARRANTIES OR CONDITIONS OF ANY KIND, either express or implied.
# See the License for the specific language governing permissions and
# limitations under the License.

"""This scripts demonstrates how to train Diffusion Policy on the PushT environment.

Once you have trained a model with this script, you can try to evaluate it on
examples/2_evaluate_pretrained_policy.py
"""

from pathlib import Path

import torch

from lerobot.common.datasets.lerobot_dataset import (
    LeRobotDataset,
    LeRobotDatasetMetadata,
)
from lerobot.common.datasets.utils import dataset_to_policy_features
from lerobot.common.policies.diffusion.configuration_diffusion import DiffusionConfig
from lerobot.common.policies.diffusion.modeling_diffusion import DiffusionPolicy
from lerobot.configs.types import FeatureType


def main():
    # Create a directory to store the training checkpoint.
    output_directory = Path("outputs/train/example_pusht_diffusion")
    output_directory.mkdir(parents=True, exist_ok=True)

    # # Select your device
    device = torch.device("cuda")

    # Number of offline training steps (we'll only do offline training for this example.)
    # Adjust as you prefer. 5000 steps are needed to get something worth evaluating.
    training_steps = 5000
    log_freq = 1

    # When starting from scratch (i.e. not from a pretrained policy), we need to specify 2 things before
    # creating the policy:
    #   - input/output shapes: to properly size the policy
    #   - dataset stats: for normalization and denormalization of input/outputs
    dataset_metadata = LeRobotDatasetMetadata("lerobot/pusht")
    features = dataset_to_policy_features(dataset_metadata.features)
    output_features = {key: ft for key, ft in features.items() if ft.type is FeatureType.ACTION}
    input_features = {key: ft for key, ft in features.items() if key not in output_features}

    # Policies are initialized with a configuration class, in this case `DiffusionConfig`. For this example,
    # we'll just use the defaults and so no arguments other than input/output features need to be passed.
    cfg = DiffusionConfig(input_features=input_features, output_features=output_features)

    # We can now instantiate our policy with this config and the dataset stats.
    policy = DiffusionPolicy(cfg, dataset_stats=dataset_metadata.stats)
    policy.train()
    policy.to(device)

    # Another policy-dataset interaction is with the delta_timestamps. Each policy expects a given number frames
    # which can differ for inputs, outputs and rewards (if there are some).
    delta_timestamps = {
        "observation.image": [i / dataset_metadata.fps for i in cfg.observation_delta_indices],
        "observation.state": [i / dataset_metadata.fps for i in cfg.observation_delta_indices],
        "action": [i / dataset_metadata.fps for i in cfg.action_delta_indices],
    }

    # In this case with the standard configuration for Diffusion Policy, it is equivalent to this:
    delta_timestamps = {
        # Load the previous image and state at -0.1 seconds before current frame,
        # then load current image and state corresponding to 0.0 second.
        "observation.image": [-0.1, 0.0],
        "observation.state": [-0.1, 0.0],
        # Load the previous action (-0.1), the next action to be executed (0.0),
        # and 14 future actions with a 0.1 seconds spacing. All these actions will be
        # used to supervise the policy.
        "action": [
            -0.1,
            0.0,
            0.1,
            0.2,
            0.3,
            0.4,
            0.5,
            0.6,
            0.7,
            0.8,
            0.9,
            1.0,
            1.1,
            1.2,
            1.3,
            1.4,
        ],
    }

    # We can then instantiate the dataset with these delta_timestamps configuration.
    dataset = LeRobotDataset("lerobot/pusht", delta_timestamps=delta_timestamps)

    # Then we create our optimizer and dataloader for offline training.
    optimizer = torch.optim.Adam(policy.parameters(), lr=1e-4)
    dataloader = torch.utils.data.DataLoader(
        dataset,
        num_workers=4,
        batch_size=64,
        shuffle=True,
        pin_memory=device.type != "cpu",
        drop_last=True,
    )

    # Run training loop.
    step = 0
    done = False
    while not done:
        for batch in dataloader:
            batch = {k: (v.to(device) if isinstance(v, torch.Tensor) else v) for k, v in batch.items()}
            loss, _ = policy.forward(batch)
            loss.backward()
            optimizer.step()
            optimizer.zero_grad()

            if step % log_freq == 0:
                print(f"step: {step} loss: {loss.item():.3f}")
            step += 1
            if step >= training_steps:
                done = True
                break

    # Save a policy checkpoint.
    policy.save_pretrained(output_directory)

<<<<<<< HEAD
# Create a directory to store the training checkpoint.
output_directory = Path("outputs/train/example_pusht_diffusion")
output_directory.mkdir(parents=True, exist_ok=True)

# Number of offline training steps (we'll only do offline training for this example.)
# Adjust as you prefer. 5000 steps are needed to get something worth evaluating.
training_steps = 5000
device = torch.device("cuda")
log_freq = 250

# Set up the dataset.
delta_timestamps = {
    # Load the previous image and state at -0.1 seconds before current frame,
    # then load current image and state corresponding to 0.0 second.
    "observation.image": [-0.1, 0.0],
    "observation.state": [-0.1, 0.0],
    # Load the previous action (-0.1), the next action to be executed (0.0),
    # and 14 future actions with a 0.1 seconds spacing. All these actions will be
    # used to supervise the policy.
    "action": [
        -0.1,
        0.0,
        0.1,
        0.2,
        0.3,
        0.4,
        0.5,
        0.6,
        0.7,
        0.8,
        0.9,
        1.0,
        1.1,
        1.2,
        1.3,
        1.4,
    ],
}
dataset = LeRobotDataset("lerobot/pusht", delta_timestamps=delta_timestamps)

# Set up the the policy.
# Policies are initialized with a configuration class, in this case `DiffusionConfig`.
# For this example, no arguments need to be passed because the defaults are set up for PushT.
# If you're doing something different, you will likely need to change at least some of the defaults.
cfg = DiffusionConfig()
policy = DiffusionPolicy(cfg, dataset_stats=dataset.meta.stats)
policy.train()
policy.to(device)

optimizer = torch.optim.Adam(policy.parameters(), lr=1e-4)

# Create dataloader for offline training.
dataloader = torch.utils.data.DataLoader(
    dataset,
    num_workers=4,
    batch_size=64,
    shuffle=True,
    pin_memory=device != torch.device("cpu"),
    drop_last=True,
)
=======
>>>>>>> dc1548fe

if __name__ == "__main__":
    main()<|MERGE_RESOLUTION|>--- conflicted
+++ resolved
@@ -135,69 +135,6 @@
     # Save a policy checkpoint.
     policy.save_pretrained(output_directory)
 
-<<<<<<< HEAD
-# Create a directory to store the training checkpoint.
-output_directory = Path("outputs/train/example_pusht_diffusion")
-output_directory.mkdir(parents=True, exist_ok=True)
-
-# Number of offline training steps (we'll only do offline training for this example.)
-# Adjust as you prefer. 5000 steps are needed to get something worth evaluating.
-training_steps = 5000
-device = torch.device("cuda")
-log_freq = 250
-
-# Set up the dataset.
-delta_timestamps = {
-    # Load the previous image and state at -0.1 seconds before current frame,
-    # then load current image and state corresponding to 0.0 second.
-    "observation.image": [-0.1, 0.0],
-    "observation.state": [-0.1, 0.0],
-    # Load the previous action (-0.1), the next action to be executed (0.0),
-    # and 14 future actions with a 0.1 seconds spacing. All these actions will be
-    # used to supervise the policy.
-    "action": [
-        -0.1,
-        0.0,
-        0.1,
-        0.2,
-        0.3,
-        0.4,
-        0.5,
-        0.6,
-        0.7,
-        0.8,
-        0.9,
-        1.0,
-        1.1,
-        1.2,
-        1.3,
-        1.4,
-    ],
-}
-dataset = LeRobotDataset("lerobot/pusht", delta_timestamps=delta_timestamps)
-
-# Set up the the policy.
-# Policies are initialized with a configuration class, in this case `DiffusionConfig`.
-# For this example, no arguments need to be passed because the defaults are set up for PushT.
-# If you're doing something different, you will likely need to change at least some of the defaults.
-cfg = DiffusionConfig()
-policy = DiffusionPolicy(cfg, dataset_stats=dataset.meta.stats)
-policy.train()
-policy.to(device)
-
-optimizer = torch.optim.Adam(policy.parameters(), lr=1e-4)
-
-# Create dataloader for offline training.
-dataloader = torch.utils.data.DataLoader(
-    dataset,
-    num_workers=4,
-    batch_size=64,
-    shuffle=True,
-    pin_memory=device != torch.device("cpu"),
-    drop_last=True,
-)
-=======
->>>>>>> dc1548fe
 
 if __name__ == "__main__":
     main()